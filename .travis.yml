language: ruby
dist: xenial
branches:
  only:
    - master
    - staging
    - trying
    - /^[\d.]+$/
    - /.+-stable$/
env:
  - "TEST_TOOL=rubygems YAML=psych"
  - "TEST_TOOL=bundler RGV=master"
rvm:
  - 2.3.8
  - 2.4.5
  - 2.5.3
<<<<<<< HEAD
  - 2.6.0
=======
  - 2.6.1
>>>>>>> eafa91f1
  - ruby-head
jobs:
  include:
    - stage: linting
      rvm: 2.6
      env:
        - "TEST_TOOL=rubygems YAML=psych"
      script: util/ci rubocop
stages:
  - linting
  - test
before_script:
  - util/ci before_script
script:
  - util/ci script
matrix:
  allow_failures:
    - rvm: 2.6.1
      env: "TEST_TOOL=bundler RGV=master"
    - rvm: ruby-head
      env: "TEST_TOOL=rubygems YAML=psych"
    - rvm: ruby-head
      env: "TEST_TOOL=bundler RGV=master"<|MERGE_RESOLUTION|>--- conflicted
+++ resolved
@@ -14,11 +14,7 @@
   - 2.3.8
   - 2.4.5
   - 2.5.3
-<<<<<<< HEAD
-  - 2.6.0
-=======
   - 2.6.1
->>>>>>> eafa91f1
   - ruby-head
 jobs:
   include:
