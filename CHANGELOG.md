<<<<<<< HEAD
## 1.3.6

Bugfixes:

  - set --no-cache when bundle install --local is called (@TimMoore)
  - make gemspec path option preserve relative paths in lock file (@bwillis)

## 1.3.5 (3 April 2013)

Features:

  - progress indicator while resolver is running (@chief)

Bugfixes:

  - update local overrides with orphaned revisions (@jamesferguson)
  - revert to working quoting of RUBYOPT on Windows (@ogra)
  - use basic auth even when SSL is not available (@jayniz)
  - installing git gems without dependencies in deployment now works

## 1.3.4 (15 March 2103)

Bugfixes:

  - load YAML on Rubygems versions that define module YAML
  - fix regression that broke --without on ruby 1.8.7

## 1.3.3 (13 March 2013)

Features:

  - compatible with Rubygems 2.0.2 (higher and lower already work)
  - mention skipped groups in bundle install and bundle update output (@simi)
  - `gem` creates rake tasks for minitest (@coop) and rspec

Bugfixes:

  - require rbconfig for standalone mode

## 1.3.2 (7 March 2013)

Features:

  - include rubygems.org CA chain

Bugfixes:

  - don't store --dry-run as a Bundler setting

## 1.3.1 (3 March 2013)

Bugfixes:

  - include manpages in gem, restoring many help pages
  - handle more SSL certificate verification failures
  - check for the full version of SSL, which we need (@alup)
  - gem rake task 'install' now depends on task 'build' (@sunaku)

## 1.3.0 (24 February 2013)

Features:

  - raise a useful error when the lockfile contains a merge conflict (@zofrex)
  - ensure `rake release` checks for uncommitted as well as unstaged (@benmoss)
  - allow environment variables to be negated with 'false' and '0' (@brettporter)
  - set $MANPATH inside `exec` for gems with man pages (@sunaku)
  - partial gem names for `open` and `update` now return a list (@takkanm)

Bugfixes:

  - `update` now (again) finds gems that aren't listed in the Gemfile
  - `install` now (again) updates cached gems that aren't in the Gemfile
  - install Gemfiles with HTTP sources even without OpenSSL present
  - display CerficateFailureError message in full

## 1.3.0.pre.8 (12 February 2013)

Security:

  - validate SSL certificate chain during HTTPS network requests
  - don't send HTTP Basic Auth creds when redirected to other hosts (@perplexes)
  - add `--trust-policy` to `install`, like `gem install -P` (@CosmicCat, #2293)

Features:

  - optimize resolver when too new of a gem is already activated (@rykov, #2248)
  - update Net::HTTP::Persistent for SSL cert validation and no_proxy ENV
  - explain SSL cert validation failures
  - generate gemspecs when installing git repos, removing shellouts
  - add pager selection (@csgui)
  - add `licenses` command (@bryanwoods, #1898)
  - sort output from `outdated` (@richardkmichael, #1896)
  - add a .travis.yml to `gem -t` (@ndbroadbent, #2143)
  - inform users when the resolver starts
  - disable reverse DNS to speed up API requests (@raggi)

Bugfixes:

  - raise errors while requiring dashed gems (#1807)
  - quote the Bundler path on Windows (@jgeiger, #1862, #1856)
  - load gemspecs containing unicode (@gaffneyc, #2301)
  - support any ruby version in --standalone
  - resolve some ruby -w warnings (@chastell, #2193)
  - don't scare users with an error message during API fallback
  - `install --binstubs` is back to overwriting. thanks, SemVer.

## 1.3.0.pre.7 (22 January 2013)

Bugfixes:

  - stubs for gems with dev deps no longer cause exceptions (#2272)
  - don't suggest binstubs to --binstubs users

## 1.3.0.pre.6 (22 January 2013)

Features:

  - `binstubs` lists child gem bins if a gem has no binstubs
  - `bundle gem --edit` will open the new gemspec (@ndbroadbent)
  - `bundle gem --test rspec` now makes working tests (@tricknotes)
  - `bundle env` prints info about bundler's environment (@peeja)
  - add `BUNDLE_IGNORE_CONFIG` environment variable support (@richo)

Bugfixes:

  - don't overwrite custom binstubs during `install --binstubs`
  - don't throw an exception if `binstubs` gem doesn't exist
  - `bundle config` now works in directories without a Gemfile
=======
## Next Release

Features:

  - add `ENV['DEBUG_RESOLVER_TREE']` outputs resolver tree (@dblock)
>>>>>>> 72743d7c

## 1.3.0.pre.5 (Jan 9, 2013)

Features:

  - make `--standalone` require lines ruby engine/version agnostic
  - add `--dry-run` to `bundle clean` (@wfarr, #2237)

Bugfixes:

  - don't skip writing binstubs when doing `bundle install`
  - distinguish between ruby 1.9/2.0 when using :platforms (@spastorino)

## 1.3.0.pre.4 (Jan 3, 2013)

Features:

  - `bundle binstubs <gem>` to setup individual binstubs
  - `bundle install --binstubs ""` will remove binstubs option
  - `bundle clean --dry-run` will print out gems instead of removing them

Bugfixes:

  - Avoid stack traces when Ctrl+C during bundle command (@mitchellh)
  - fix YAML parsing in in ruby-preview2

## 1.3.0.pre.3 (Dec 21, 2012)

Features:

  - pushing gems during `rake release` can be disabled (@trans)
  - installing gems with `rake install` is much faster (@utkarshkukreti)
  - added platforms :ruby_20 and :mri_20, since the ABI has changed
  - added '--edit' option to open generated gemspec in editor

Bugfixes:

  - :git gems with extensions now work with Rubygems >= 2.0 (@jeremy)
  - revert SemVer breaking change to :github
  - `outdated` exits non-zero if outdated gems found (@rohit, #2021)
  - https Gist URLs for compatibility with Gist 2.0 (@NARKOZ)
  - namespaced gems no longer generate a superfluous directory (@banyan)

## 1.3.0.pre.2 (Dec 9, 2012)

Features:

  - `config` expands local overrides like `local.rack .` (@gkop, #2205)
  - `gem` generates files correctly for names like `jquery-rails` (@banyan, #2201)
  - use gems from gists with the :gist option in the Gemfile (@jgaskins)

Bugfixes:

  - Gemfile sources other than rubygems.org work even when .gemrc contains sources
  - caching git gems now caches specs, fixing e.g. git ls-files (@bison, #2039)
  - `show GEM` now warns if the directory has been deleted (@rohit, #2070)
  - git output hidden when running in --quiet mode (@rohit)

## 1.3.0.pre (Nov 29, 2012)

Features:

  - compatibile with Ruby 2.0.0-preview2
  - compatibile with Rubygems 2.0.0.preview2 (@drbrain, @evanphx)
  - ruby 2.0 added to the `:ruby19` ABI-compatible platform
  - lazy load YAML, allowing Psych to be specified in the Gemfile
  - significant performance improvements (@cheald, #2181)
  - `inject` command for scripted Gemfile additions (Engine Yard)
  - :github option uses slashless arguements as repo owner (@rking)
  - `open` suggests gem names for typos (@jdelStrother)
  - `update` reports non-existent gems (@jdelStrother)
  - `gem` option --test can generate rspec stubs (@MafcoCinco)
  - `gem` option --test can generate minitest stubs (@kcurtin)
  - `gem` command generates MIT license (@BrentWheeldon)
  - gem rake task 'release' resuses existing tags (@shtirlic)

Bugfixes:

  - JRuby new works with HTTPS gem sources (@davidcelis)
  - `install` installs both rake rake-built gems at once (@crowbot, #2107)
  - handle Errno::ETIMEDOUT errors (@jmoses)
  - handle Errno::EAGAIN errors on JRuby
  - disable ANSI coloring when output is redirected (@tomykaira)
  - raise LoadErrors correctly during Bundler.require (@Empact)
  - do not swallow --verbose on `bundle exec` (@sol, #2102)
  - `gem` generates gemspecs that block double-requires
  - `gem` generates gemspecs that admit they depend on rake

## 1.2.5 (Feb 24, 2013)

Bugfixes:

  - install Gemfiles with HTTP sources even without OpenSSL present
  - display CerficateFailureError message in full

## 1.2.4 (Feb 12, 2013)

Features:

  - warn about Ruby 2.0 and Rubygems 2.0
  - inform users when the resolver starts
  - disable reverse DNS to speed up API requests (@raggi)

Bugfixes:

  - don't send user/pass when redirected to another host (@perplexes)
  - load gemspecs containing unicode (@gaffneyc, #2301)
  - support any ruby version in --standalone
  - resolve some ruby -w warnings (@chastell, #2193)
  - don't scare users with an error message during API fallback

## 1.2.3 (Nov 29, 2012)

Bugfixes:

  - fix exceptions while loading some gemspecs

## 1.2.2 (Nov 14, 2012)

Bugfixes:

  - support new Psych::SyntaxError for Ruby 2.0.0 (@tenderlove, @sol)
  - `bundle viz` works with git gems again (@hirochachacha)
  - recognize more cases when OpenSSL is not present

## 1.2.1 (Sep 19, 2012)

Bugfixes:

  - `bundle clean` now works with BUNDLE_WITHOUT groups again
  - have a net/http read timeout around the Gemcutter API Endpoint

## 1.2.0 (Aug 30, 2012)

Bugfixes:

  - raise original error message from LoadError's

Documentation:

  - `platform` man pages

## 1.2.0.rc.2 (Aug 8, 2012)

Bugfixes:

  - `clean` doesn't remove gems that are included in the lockfile

## 1.2.0.rc (Jul 17, 2012)

Features:

  - `check` now has a `--dry-run` option (@svenfuchs, #1811)
  - loosen ruby directive for engines
  - prune git/path directories inside vendor/cache (@josevalim, #1988)
  - update vendored thor to 0.15.2 (@sferik)
  - add .txt to LICENSE (@postmodern, #2001)
  - add `config disable_local_branch_check` (@josevalim, #1985)
  - fall back on the full index when experiencing syck errors (#1419)
  - handle syntax errors in Ruby gemspecs (#1974)

Bugfixes:

  - fix `pack`/`cache` with `--all` (@josevalim, #1989)
  - don't display warning message when `cache_all` is set
  - check for `nil` PATH (#2006)
  - Always try to keep original GEM_PATH (@drogus, #1920)

## 1.2.0.pre.1 (May 27, 2012)

Features:

  - Git gems import submodules of submodules recursively (@nwwatson, #1935)

Bugfixes:

  - Exit from `check` with a non-zero status when frozen with no lock
  - Use `latest_release` in Capistrano and Vlad integration (#1264)
  - Work around a Ruby 1.9.3p194 bug in Psych when config files are empty

Documentation:

  - Add instructions for local git repos to the `config` manpage
  - Update the `Gemfile` manpage to include ruby versions (@stevenh512)
  - When OpenSSL is missing, provide instructions for fixing (#1776 etc.)
  - Unknown exceptions now link to ISSUES for help instead of a new ticket
  - Correct inline help for `clean --force` (@dougbarth, #1911)

## 1.2.0.pre (May 4, 2012)

Features:

  - bundle package now accepts --all to package git and path dependencies
  - bundle config now accepts --local, --global and --delete options
  - It is possible to override a git repository via configuration.
    For instance, if you have a git dependency on rack, you can force
    it to use a local repo with `bundle config local.rack ~/path/to/rack`
  - Cache gemspec loads for performance (@dekellum, #1635)
  - add --full-index flag to `bundle update` (@fluxx, #1829)
  - add --quiet flag to `bundle update` (@nashby, #1654)
  - Add Bundler::GemHelper.gemspec (@knu, #1637)
  - Graceful handling of Gemfile syntax errors (@koraktor, #1661)
  - `bundle platform` command
  - add ruby to DSL, to specify version of ruby
  - error out if the ruby version doesn't match

Performance:

  - bundle exec shouldn't run Bundler.setup just setting the right rubyopts options is enough (@spastorino, #1598)

Bugfixes:

  - Avoid passing RUBYOPT changes in with_clean_env block (@eric1234, #1604)
  - Use the same ruby to run subprocesses as is running rake (@brixen)

Documentation:

  - Add :github documentation in DSL (@zofrex, #1848, #1851, #1852)
  - Add docs for the --no-cache option (@fluxx, #1796)
  - Add basic documentation for bin_path and bundle_path (@radar)
  - Add documentation for the run method in Bundler::Installer

## 1.1.5 (Jul 17, 2012)

Features:

  - Special case `ruby` directive from 1.2.0, so you can install Gemfiles that use it

## 1.1.4 (May 27, 2012)

Bugfixes:

  - Use `latest_release` in Capistrano and Vlad integration (#1264)
  - Unknown exceptions now link to ISSUES for help instead of a new ticket
  - When OpenSSL is missing, provide instructions for fixing (#1776 etc.)
  - Correct inline help for `clean --force` (@dougbarth, #1911)
  - Work around a Ruby 1.9.3p194 bug in Psych when config files are empty

## 1.1.3 (March 23, 2012)

Bugfixes:

  - escape the bundler root path (@tenderlove, #1789)

## 1.1.2 (March 20, 2012)

Bugfixes:

  - Fix --deployment for multiple PATH sections of the same source (#1782)

## 1.1.1 (March 14, 2012)

Bugfixes:

  - Rescue EAGAIN so the fetcher works on JRuby on Windows
  - Stop asking users to report gem installation errors
  - Clarify "no sources" message
  - Use $\ so `bundle gem` gemspecs work on Windows (@postmodern)
  - URI-encode gem names for dependency API (@rohit, #1672)
  - Fix `cache` edge case in rubygems 1.3.7 (#1202)

Performance:

  - Reduce invocation of git ls-files in `bundle gem` gemspecs (@knu)

## 1.1.0 (Mar 7, 2012)

Bugfixes:

  - Clean up corrupted lockfiles on bundle installs
  - Prevent duplicate GIT sources
  - Fix post_install_message when uing the endpoint API

## 1.1.rc.8 (Mar 3, 2012)

Performance:

  - don't resolve if the Gemfile.lock and Gemfile haven't changed

Bugfixes:

  - Load gemspecs from git even when a released gem has the same version (#1609)
  - Declare an accurate Ruby version requirement of 1.8.7 or newer (#1619)
  - handle gemspec development dependencies correctly (@raggi, #1639)
  - Avoid passing RUBYOPT changes in with_clean_env block. (eric1234, #1604)

## 1.1.rc.7 (Dec 29, 2011)

Bugfixes:

  - Fix bug where `clean` would break when using :path with no gemspec

## 1.1.rc.6 (Dec 22, 2011)

Bugfixes:

  - Fix performance regression from 1.0 (@spastorino, #1511, #1591, #1592)
  - Load gems correctly when GEM_HOME is blank
  - Refresh gems so Bundler works from inside a bundle
  - Handle empty .bundle/config files without an error

## 1.1.rc.5 (Dec 14, 2011)

Bugfixes:

  - Fix ASCII encoding errors with gem (rerelease with ruby 1.8)

## 1.1.rc.4 (Dec 14, 2011)

Features:

  - `bundle viz` has the option to output a DOT file instead of a PNG (@hirochachacha, #683)

Bugfixes:

  - Ensure binstubs generated when using --standalone point to the standalonde bundle (@cowboyd, #1588)
  - fix `bundle viz` (@hirochachacha, #1586)

## 1.1.rc.3 (Dec 8, 2011)

Bugfixes:

  - fix relative_path so it checks Bundler.root is actually in the beginning of the path (#1582)
  - fix bundle outdated doesn't list all gems (@joelmoss, #1521)

## 1.1.rc.2 (Dec 6, 2011)

Features:

  - Added README.md to `newgem` (@ognevsky, #1574)
  - Added LICENSE (MIT) to newgem (@ognevsky, #1571)

Bugfixes:

  - only auto-namespace requires for implied requires (#1531)
  - fix bundle clean output for git repos (#1473)
  - use Gem.bindir for bundle clean (#1544, #1532)
  - use `Gem.load_env_plugins` instead of `Gem.load_env_plugins` (#1500, #1543)
  - differentiate Ruby 2.0 (trunk) from Ruby 1.9 (@tenderlove, #1539)
  - `bundle clean` handles 7 length git hash for bundle clean (#1490, #1491)
  - fix Psych loading issues
  - Search $PATH for a binary rather than shelling out to `which` (@tenderlove, #1573)
  - do not clear RG cache unless we actually modify GEM_PATH and GEM_HOME- use `Gem.load_env_plugins` instead of `Gem.load_env_plugins` (#1500, #1543)
  - `newgem` now uses https://rubygems.org (#1562)
  - `bundle init` now uses https://rubygems.org (@jjb, #1522)
  - `bundle install/update` does not autoclean when using --path for semver

Documentation:

  - added documentation for --shebang option for `bundle install` (@lunks, #1475, #1558)

## 1.1.rc (Oct 3, 2011)

Features:

  - add `--shebang` option to bundle install (@bensie, #1467)
  - build passes on ruby 1.9.3rc1 (#1458, #1469)
  - hide basic auth credentials for custom sources (#1440, #1463)

Bugfixes:

  - fix index search result caching (#1446, #1466)
  - fix fetcher prints multiple times during install (#1445, #1462)
  - don't mention API errors from non-rubygems.org sources
  - fix autoclean so it doesn't remove bins that are used (#1459, #1460)

Documentation:

  - add :require => [...] to the gemfile(5) manpage (@nono, #1468)

## 1.1.pre.10 (Sep 27, 2011)

Features:

  - `config system_bindir foo` added, works like "-n foo" in your .gemrc file

## 1.1.pre.9 (Sep 18, 2011)

Features:

  - `clean` will now clean up all old .gem and .gemspec files, cleaning up older pres
  - `clean` will be automatically run after bundle install and update when using `--path` (#1420, #1425)
  - `clean` now takes a `--force` option (#1247, #1426)
  - `clean` will clean up cached git dirs in bundle clean (#1390)
  - remove deprecations from DSL (#1119)
  - autorequire tries directories for gems with dashed names (#1205)
  - adds a `--paths` flag to `bundle show` to list all the paths of bundled gems (@tiegz, #1360)
  - load rubygems plugins in the bundle binary (@tpope, #1364)
  - make `--standalone` respect `--path` (@cowboyd, #1361)

Bugfixes:

  - Fix `clean` to handle nested gems in a git repo (#1329)
  - Fix conflict from revert of benchmark tool (@boffbowsh, #1355)
  - Fix fatal error when unable to connect to gem source (#1269)
  - Fix `outdated` to find pre-release gems that are installed. (#1359)
  - Fix color for ui. (#1374)
  - Fix installing to user-owned system gems on OS X
  - Fix caching issue in the resolver (#1353, #1421)
  - Fix :github DSL option

## 1.1.pre.8 (Aug 13, 2011)

Bugfixes:

  - Fix `bundle check` to not print fatal error message (@cldwalker, #1347)
  - Fix require_sudo when Gem.bindir isn't writeable (#1352)
  - Fix not asking Gemcutter API for dependency chain of git gems in --deployment (#1254)
  - Fix `install --binstubs` when using --path (#1332)

## 1.1.pre.7 (Aug 8, 2011)

Bugfixes:

  - Fixed invalid byte sequence error while installing gem on Ruby 1.9 (#1341)
  - Fixed exception when sudo was needed to install gems (@spastorino)

## 1.1.pre.6 (Aug 8, 2011)

Bugfixes:

  - Fix cross repository dependencies (#1138)
  - Fix git dependency fetching from API endpoint (#1254)
  - Fixes for bundle outdated (@joelmoss, #1238)
  - Fix bundle standalone when using the endpoint (#1240)

Features:

  - Implement `to_ary` to avoid calls to method_missing (@tenderlove, #1274)
  - bundle clean removes old .gem files (@cldwalker, #1293)
  - Correcly identify missing child dependency in error message
  - Run pre-install, post-build, and post-install gem hooks for git gems (@warhammerkid, #1120)
  - create Gemfile.lock for empty Gemfile (#1218)

## 1.1.pre.5 (June 11, 2011)

Bugfixes:

  - Fix LazySpecification on Ruby 1.9 (@dpiddy, #1232)
  - Fix HTTP proxy support (@leobessa, #878)

Features:

  - Speed up `install --deployment` by using the API endpoint
  - Support Basic HTTP Auth for the API endpoint (@dpiddy, #1229)
  - Add `install --full-index` to disable the API endpoint, just in case
  - Significantly speed up install by removing unneeded gemspec fetches
  - `outdated` command shows outdated gems (@joelmoss, #1130)
  - Print gem post install messages (@csquared, #1155)
  - Reduce memory use by removing Specification.new inside method_missing (@tenderlove, #1222)
  - Allow `check --path`

## 1.1.pre.4 (May 5, 2011)

Bugfixes:

  - Fix bug that could prevent installing new gems

## 1.1.pre.3 (May 4, 2011)

Features:

  - Add `bundle outdated` to show outdated gems (@joelmoss)
  - Remove BUNDLE_* from `Bundler.with_clean_env` (@wuputah)
  - Add Bundler.clean_system, and clean_exec (@wuputah)
  - Use git config for gem author name and email (@krekoten)

Bugfixes:

  - Fix error calling Bundler.rubygems.gem_path
  - Fix error when Gem.path returns Gem::FS instead of String

## 1.1.pre.2 (April 28, 2011)

Features:

  - Add :github option to Gemfile DSL for easy git repos
  - Merge all fixes from 1.0.12 and 1.0.13

## 1.1.pre.1 (February 2, 2011)

Bugfixes:

  - Compatibility with changes made by Rubygems 1.5

## 1.1.pre (January 21, 2011)

Features:

  - Add bundle clean. Removes unused gems from --path directory
  - Initial Gemcutter Endpoint API work, BAI Fetching source index
  - Added bundle install --standalone
  - Ignore Gemfile.lock when buliding new gems
  - Make it possible to override a .gemspec dependency's source in the
    Gemfile

Removed:

  - Removed bundle lock
  - Removed bundle install <path>
  - Removed bundle install --production
  - Removed bundle install --disable-shared-gems

## 1.0.21 (September 30, 2011)

  - No changes from RC

## 1.0.21.rc (September 29, 2011)

Bugfixes:

  - Load Psych unless Syck is defined, because 1.9.2 defines YAML

## 1.0.20 (September 27, 2011)

Features:

  - Add platform :maglev (@timfel, #1444)

Bugfixes:

  - Ensure YAML is required even if Psych is found
  - Handle directory names that contain invalid regex characters

## 1.0.20.rc (September 18, 2011)

Features:

  - Rescue interrupts to `bundle` while loading bundler.rb (#1395)
  - Allow clearing without groups by passing `--without ''` (#1259)

Bugfixes:

  - Manually sort requirements in the lockfile (#1375)
  - Remove several warnings generated by ruby -w (@stephencelis)
  - Handle trailing slashes on names passed to `gem` (#1372)
  - Name modules for gems like 'test-foo_bar' correctly (#1303)
  - Don't require Psych if Syck is already loaded (#1239)

## 1.0.19.rc (September 13, 2011)

Features:

  - Compatability with Rubygems 1.8.10 installer changes
  - Report gem installation failures clearly (@rwilcox, #1380)
  - Useful error for cap and vlad on first deploy (@nexmat, @kirs)

Bugfixes:

  - `exec` now works when the command contains 'exec'
  - Only touch lock after changes on Windows (@robertwahler, #1358)
  - Keep load paths when #setup is called multiple times (@radsaq, #1379)

## 1.0.18 (August 16, 2011)

Bugfixes:

  - Fix typo in DEBUG_RESOLVER (@geemus)
  - Fixes rake 0.9.x warning (@mtylty, #1333)
  - Fix `bundle cache` again for rubygems 1.3.x

Features:

  - Run the bundle install earlier in a Capistrano deployment (@cgriego, #1300)
  - Support hidden gemspec (@trans, @cldwalker, #827)
  - Make fetch_specs faster (@zeha, #1294)
  - Allow overriding development deps loaded by #gemspec (@lgierth, #1245)

## 1.0.17 (August 8, 2011)

Bugfixes:

  - Fix rake issues with rubygems 1.3.x (#1342)
  - Fixed invalid byte sequence error while installing gem on Ruby 1.9 (#1341)

## 1.0.16 (August 8, 2011)

Features:

  - Performance fix for MRI 1.9 (@efficientcloud, #1288)
  - Shortcuts (like `bundle i`) for all commands (@amatsuda)
  - Correcly identify missing child dependency in error message

Bugfixes:

  - Allow Windows network share paths with forward slashes (@mtscout6, #1253)
  - Check for rubygems.org credentials so `rake release` doesn't hang (#980)
  - Find cached prerelease gems on rubygems 1.3.x (@dburt, #1202)
  - Fix `bundle install --without` on kiji (@tmm1, #1287)
  - Get rid of warning in ruby 1.9.3 (@smartinez87, #1231)

Documentation:

  - Documentation for `gem ..., :require => false` (@kmayer, #1292)
  - Gems provide "executables", they are rarely also binaries (@fxn, #1242)

## 1.0.15 (June 9, 2011)

Features:

  - Improved Rubygems integration, removed many deprecation notices

Bugfixes:

  - Escape URL arguments to git correctly on Windows (1.0.14 regression)

## 1.0.14 (May 27, 2011)

Features:

  - Rubinius platform :rbx (@rkbodenner)
  - Include gem rake tasks with "require 'bundler/gem_tasks" (@indirect)
  - Include user name and email from git config in new gemspec (@ognevsky)

Bugfixes:

  - Set file permissions after checking out git repos (@tissak)
  - Remove deprecated call to Gem::SourceIndex#all_gems (@mpj)
  - Require the version file in new gemspecs (@rubiii)
  - Allow relative paths from the Gemfile in gems with no gemspec (@mbirk)
  - Install gems that contain 'bundler', e.g. guard-bundler (@hone)
  - Display installed path correctly on Windows (@tadman)
  - Escape quotes in git URIs (@mheffner)
  - Improve Rake 0.9 support (@quix)
  - Handle certain directories already existing (@raggi)
  - Escape filenames containing regex characters (@indirect)

## 1.0.13 (May 4, 2011)

Features:

  - Compatibility with Rubygems master (soon to be v1.8) (@evanphx)
  - Informative error when --path points to a broken symlink
  - Support Rake 0.9 and greater (@e2)
  - Output full errors for non-TTYs e.g. pow (@josh)

Bugfixes:

  - Allow spaces in gem path names for gem tasks (@rslifka)
  - Have cap run bundle install from release_path (@martinjagusch)
  - Quote git refspec so zsh doesn't expand it (@goneflyin)

## 1.0.12 (April 8, 2011)

Features:

  - Add --no-deployment option to `install` for disabling it on dev machines
  - Better error message when git fails and cache is present (@parndt)
  - Honor :bundle_cmd in cap `rake` command (@voidlock, @cgriego)

Bugfixes:

  - Compatibility with Rubygems 1.7 and Rails 2.3 and vendored gems (@evanphx)
  - Fix changing gem order in lock (@gucki)
  - Remove color escape sequences when displaying man pages (@bgreenlee)
  - Fix creating GEM_HOME on both JRuby 1.5 and 1.6 (@nickseiger)
  - Fix gems without a gemspec and directories in bin/ (@epall)
  - Fix --no-prune option for `bundle install` (@cmeiklejohn)

## 1.0.11 (April 1, 2011)

Features:

  - Compatibility with Rubygems 1.6 and 1.7
  - Better error messages when a git command fails

Bugfixes:

  - Don't always update gemspec gems (@carllerche)
  - Remove ivar warnings (@jackdempsey)
  - Fix occasional git failures in zsh (@jonah-carbonfive)
  - Consistent lock for gems with double deps like Cap (@akahn)

## 1.0.10 (February 1, 2011)

Bugfixes:

  - Fix a regression loading YAML gemspecs from :git and :path gems
  - Requires, namespaces, etc. to work with changes in Rubygems 1.5

## 1.0.9 (January 19, 2011)

Bugfixes:

  - Fix a bug where Bundler.require could remove gems from the load
    path. In Rails apps with a default application.rb, this removed
    all gems in groups other than :default and Rails.env

## 1.0.8 (January 18, 2011)

Features:

  - Allow overriding gemspec() deps with :git deps
  - Add --local option to `bundle update`
  - Ignore Gemfile.lock in newly generated gems
  - Use `less` as help pager instead of `more`
  - Run `bundle exec rake` instead of `rake` in Capistrano tasks

Bugfixes:

  - Fix --no-cache option for `bundle install`
  - Allow Vlad deploys to work without Capistrano gem installed
  - Fix group arguments to `bundle console`
  - Allow groups to be loaded even if other groups were loaded
  - Evaluate gemspec() gemspecs in their directory not the cwd
  - Count on Rake to chdir to the right place in GemHelper
  - Change Pathnames to Strings for MacRuby
  - Check git process exit status correctly
  - Fix some warnings in 1.9.3-trunk (thanks tenderlove)

## 1.0.7 (November 17, 2010)

Bugfixes:

  - Remove Bundler version from the lockfile because it broke
    backwards compatibility with 1.0.0-1.0.5. Sorry. :(

## 1.0.6 (November 16, 2010)

Bugfixes:

  - Fix regression in `update` that caused long/wrong results
  - Allow git gems on other platforms while installing (#579)

Features:

  - Speed up `install` command using various optimizations
  - Significantly increase performance of resolver
  - Use upcoming Rubygems performance improvements (@tmm1)
  - Warn if the lockfile was generated by a newer version
  - Set generated gems' homepage to "", so Rubygems will warn

## 1.0.5 (November 13, 2010)

Bugfixes:

  - Fix regression disabling all operations that employ sudo

## 1.0.4 (November 12, 2010)

Bugfixes:

  - Expand relative :paths from Bundler.root (eg ./foogem)
  - Allow git gems in --without groups while --frozen
  - Allow gem :ref to be a symbol as well as a string
  - Fix exception when Gemfile needs a newer Bundler version
  - Explanation when the current Bundler version conflicts
  - Explicit error message if Gemfile needs newer Bundler
  - Ignore an empty string BUNDLE_GEMFILE
  - Skeleton gemspec now works with older versions of git
  - Fix shell quoting and ref fetching in GemHelper
  - Disable colored output in --deployment
  - Preserve line endings in lock file

Features:

  - Add support for 'mingw32' platform (aka RubyInstaller)
  - Large speed increase when Gemfile.lock is already present
  - Huge speed increase when many (100+) system gems are present
  - Significant expansion of ISSUES, man pages, and docs site
  - Remove Open3 from GemHelper (now it works on Windows™®©)
  - Allow setting roles in built-in cap and vlad tasks

## 1.0.3 (October 15, 2010)

Bugfixes:

  - Use bitwise or in #hash to reduce the chance of overflow
  - `bundle update` now works with :git + :tag updates
  - Record relative :path options in the Gemfile.lock
  - :groups option on gem method in Gemfile now works
  - Add #platform method and :platform option to Gemfile DSL
  - --without now accepts a quoted, space-separated list
  - Installing after --deployment with no lock is now possible
  - Binstubs can now be symlinked
  - Print warning if cache for --local install is missing gems
  - Improve output when installing to a path
  - The tests all pass! Yay!

## 1.0.2 (October 2, 2010)

Bugfix:

  - Actually include the man pages in the gem, so help works

## 1.0.1 (October 1, 2010)

Features:

  - Vlad deployment recipe, `require 'bundler/vlad'`
  - Prettier bundle graphs
  - Improved gem skeleton for `bundle gem`
  - Prompt on file clashes when generating a gem
  - Option to generate binary with gem skeleton
  - Allow subclassing of GemHelper for custom tasks
  - Chdir to gem directory during `bundle open`

Bugfixes:

  - Allow gemspec requirements with a list of versions
  - Accept lockfiles with windows line endings
  - Respect BUNDLE_WITHOUT env var
  - Allow `gem "foo", :platform => :jruby`
  - Specify loaded_from path in fake gemspec
  - Flesh out gem_helper tasks, raise errors correctly
  - Respect RBConfig::CONFIG['ruby_install_name'] in binstubs

## 1.0.0 (August 29, 2010)

Features:

  - You can now define `:bundle_cmd` in the capistrano task

Bugfixes:

  - Various bugfixes to the built-in rake helpers
  - Fix a bug where shortrefs weren't unique enough and were
    therfore colliding
  - Fix a small bug involving checking whether a local git
    clone is up to date
  - Correctly handle explicit '=' dependencies with gems
    pinned to a git source
  - Fix an issue with Windows-generated lockfiles by reading
    and writing the lockfile in binary mode
  - Fix an issue with shelling out to git in Windows by
    using double quotes around paths
  - Detect new Rubygems sources in the Gemfile and update
    the lockfile

## 1.0.0.rc.6 (August 23, 2010)

Features:

  - Much better documentation for most of the commands and Gemfile
    format

Bugfixes:

  - Don't attempt to create directories if they already exist
  - Fix the capistrano task so that it actually runs
  - Update the Gemfile template to reference rubygems.org instead
    of :gemcutter
  - bundle exec should exit with a non zero exit code when the gem
    binary does not exist or the file is not executable.
  - Expand paths in Gemfile relative to the Gemfile and not the current
    working directory.

## 1.0.0.rc.5 (August 10, 2010)

Features:

  - Make the Capistrano task more concise.

Bugfixes:

  - Fix a regression with determining whether or not to use sudo
  - Allow using the --gemfile flag with the --deployment flag

## 1.0.0.rc.4 (August 9, 2010)

Features:

  - `bundle gem NAME` command to generate a new gem with Gemfile
  - Bundle config file location can be specified by BUNDLE_APP_CONFIG
  - Add --frozen to disable updating the Gemfile.lock at runtime
    (default with --deployment)
  - Basic Capistrano task now added as 'bundler/capistrano'

Bugfixes:

  - Multiple bundler process no longer share a tmp directory
  - `bundle update GEM` always updates dependencies of GEM as well
  - Deleting the cache directory no longer causes errors
  - Moving the bundle after installation no longer causes git errors
  - Bundle path is now correctly remembered on a read-only filesystem
  - Gem binaries are installed to Gem.bindir, not #{Gem.dir}/bin
  - Fetch gems from vendor/cache, even without --local
  - Sort lockfile by platform as well as spec

## 1.0.0.rc.3 (August 3, 2010)

Features:

  - Deprecate --production flag for --deployment, since the former
    was causing confusion with the :production group
  - Add --gemfile option to `bundle check`
  - Reduce memory usage of `bundle install` by 2-4x
  - Improve message from `bundle check` under various conditions
  - Better error when a changed Gemfile conflicts with Gemfile.lock

Bugfixes:

  - Create bin/ directory if it is missing, then install binstubs
  - Error nicely on the edge case of a pinned gem with no spec
  - Do not require gems for other platforms
  - Update git sources along with the gems they contain

## 1.0.0.rc.2 (July 29, 2010)

  - `bundle install path` was causing confusion, so we now print
    a clarifying warning. The preferred way to install to a path
    (which will not print the warning) is
    `bundle install --path path/to/install`.
  - `bundle install --system` installs to the default system
    location ($BUNDLE_PATH or $GEM_HOME) even if you previously
    used `bundle install --path`
  - completely remove `--disable-shared-gems`. If you install to
    system, you will not be isolated, while if you install to
    another path, you will be isolated from gems installed to
    the system. This was mostly an internal option whose naming
    and semantics were extremely confusing.
  - Add a `--production` option to `bundle install`:
    - by default, installs to `vendor/bundle`. This can be
      overridden with the `--path` option
    - uses `--local` if `vendor/cache` is found. This will
      guarantee that Bundler does not attempt to connect to
      Rubygems and will use the gems cached in `vendor/cache`
      instead
    - Raises an exception if a Gemfile.lock is not found
    - Raises an exception if you modify your Gemfile in development
      but do not check in an updated Gemfile.lock
  - Fixes a bug where switching a source from Rubygems to git
    would always say "the git source is not checked out" when
    running `bundle install`

NOTE: We received several reports of "the git source has not
been checked out. Please run bundle install". As far as we
can tell, these problems have two possible causes:

1. `bundle install ~/.bundle` in one user, but actually running
   the application as another user. Never install gems to a
   directory scoped to a user (`~` or `$HOME`) in deployment.
2. A bug that happened when changing a gem to a git source.

To mitigate several common causes of `(1)`, please use the
new `--production` flag. This flag is simply a roll-up of
the best practices we have been encouraging people to use
for deployment.

If you want to share gems across deployments, and you use
Capistrano, symlink release_path/current/vendor/bundle to
release_path/shared/bundle. This will keep deployments
snappy while maintaining the benefits of clean, deploy-time
isolation.

## 1.0.0.rc.1 (July 26, 2010)

  - Fixed a bug with `bundle install` on multiple machines and git

## 1.0.0.beta.10 (July 25, 2010)

  - Last release before 1.0.0.rc.1
  - Added :mri as a valid platform (platforms :mri { gem "ruby-debug" })
  - Fix `bundle install` immediately after modifying the :submodule option
  - Don't write to Gemfile.lock if nothing has changed, fixing situations
    where bundle install was run with a different user than the app
    itself
  - Fix a bug where other platforms were being wiped on `bundle update`
  - Don't ask for root password on `bundle install` if not needed
  - Avoid setting `$GEM_HOME` where not needed
  - First solid pass of `bundle config`
  - Add build options
    - `bundle config build.mysql --with-mysql-config=/path/to/config`

## 1.0.0.beta.9 (July 21, 2010)

  - Fix install failure when switching from a path to git source
  - Fix `bundle exec bundle *` in a bundle with --disable-shared-gems
  - Fix `bundle *` from inside a bundle with --disable-shared-gem
  - Shim Gem.refresh. This is used by Unicorn
  - Fix install failure when a path's dependencies changed

## 1.0.0.beta.8 (July 20, 2010)

  - Fix a Beta 7 bug involving Ruby 1.9

## 1.0.0.beta.7 (July 20, 2010, yanked)

  - Running `bundle install` twice in a row with a git source always crashed

## 1.0.0.beta.6 (July 20, 2010, yanked)

  - Create executables with bundle install --binstubs
  - You can customize the location (default is app/bin) with --binstubs other/location
  - Fix a bug where the Gemfile.lock would be deleted even if the update was exited
  - Fix a bug where cached gems for other platforms were sometimes deleted
  - Clean up output when nothing was deleted from cache (it previously said
    "Removing outdated gems ...")
  - Improve performance of bundle install if the git gem was already checked out,
    and the revision being used already exists locally
  - Fix bundle show bundler in some cases
  - Fix bugs with bundle update
  - Don't ever run git commands at runtime (fixes a number of common passenger issues)
  - Fixes an obscure bug where switching the source of a gem could fail to correctly
    change the source of its dependencies
  - Support multiple version dependencies in the Gemfile
    (gem "rails", ">= 3.0.0.beta1", "<= 3.0.0")
  - Raise an exception for ambiguous uses of multiple declarations of the same gem
    (for instance, with different versions or sources).
  - Fix cases where the same dependency appeared several times in the Gemfile.lock
  - Fix a bug where require errors were being swallowed during Bundler.require

## 1.0.0.beta.1

  - No `bundle lock` command. Locking happens automatically on install or update
  - No .bundle/environment.rb. Require 'bundler/setup' instead.
  - $BUNDLE_HOME defaults to $GEM_HOME instead of ~/.bundle
  - Remove lockfiles generated by 0.9

## 0.9.26

Features:

  - error nicely on incompatible 0.10 lockfiles

## 0.9.25 (May 3, 2010)

Bugfixes:

  - explicitly coerce Pathname objects to Strings for Ruby 1.9
  - fix some newline weirdness in output from install command

## 0.9.24 (April 22, 2010)

Features:

  - fetch submodules for git sources
  - limit the bundled version of bundler to the same as the one installing
  - force relative paths in git gemspecs to avoid raising Gem::NameTooLong
  - serialize GemCache sources correctly, so locking works
  - raise Bundler::GemNotFound instead of calling exit! inside library code
  - Rubygems 1.3.5 compatibility for the adventurous, not supported by me :)

Bugfixes:

  - don't try to regenerate environment.rb if it is read-only
  - prune outdated gems with the platform "ruby"
  - prune cache without errors when there are directories or non-gem files
  - don't re-write environment.rb if running after it has been loaded
  - do not monkeypatch Specification#load_paths twice when inside a bundle

## 0.9.23 (April 20, 2010)

Bugfixes:

  - cache command no longer prunes gems created by an older rubygems version
  - cache command no longer prunes gems that are for other platforms

## 0.9.22 (April 20, 2010)

Features:

  - cache command now prunes stale .gem files from vendor/cache
  - init --gemspec command now generates development dependencies
  - handle Polyglot's changes to Kernel#require with Bundler::ENV_LOADED (#287)
  - remove .gem files generated after installing a gem from a :path (#286)
  - improve install/lock messaging (#284)

Bugfixes:

  - ignore cached gems that are for another platform (#288)
  - install Windows gems that have no architecture set, like rcov (#277)
  - exec command while locked now includes the bundler lib in $LOAD_PATH (#293)
  - fix the `rake install` task
  - add GemspecError so it can be raised without (further) error (#292)
  - create a parent directory before cloning for git 1.5 compatibility (#285)

## 0.9.21 (April 16, 2010)

Bugfixes:

  - don't raise 'omg wtf' when lockfile is outdated

## 0.9.20 (April 15, 2010)

Features:

  - load YAML format gemspecs
  - no backtraces when calling Bundler.setup if gems are missing
  - no backtraces when trying to exec a file without the executable bit

Bugfixes:

  - fix infinite recursion in Bundler.setup after loading a bundled Bundler gem
  - request install instead of lock when env.rb is out of sync with Gemfile.lock

## 0.9.19 (April 12, 2010)

Features:

  - suggest `bundle install --relock` when the Gemfile has changed (#272)
  - source support for Rubygems servers without prerelease gem indexes (#262)

Bugfixes:

  - don't set up all groups every time Bundler.setup is called while locked (#263)
  - fix #full_gem_path for git gems while locked (#268)
  - eval gemspecs at the top level, not inside the Bundler class (#269)


## 0.9.18 (April 8, 2010)

Features:

  - console command that runs irb with bundle (and optional group) already loaded

Bugfixes:

  - Bundler.setup now fully disables system gems, even when unlocked (#266, #246)
    - fixes Yard, which found plugins in Gem.source_index that it could not load
    - makes behaviour of `Bundler.require` consistent between locked and unlocked loads

## 0.9.17 (April 7, 2010)

Features:

  - Bundler.require now calls Bundler.setup automatically
  - Gem::Specification#add_bundler_dependencies added for gemspecs

Bugfixes:

  - Gem paths are not longer duplicated while loading bundler
  - exec no longer duplicates RUBYOPT if it is already set correctly

## 0.9.16 (April 3, 2010)

Features:

  - exit gracefully on INT signal
  - resolver output now indicates whether remote sources were checked
  - print error instead of backtrace when exec cannot find a binary (#241)

Bugfixes:

  - show, check, and open commands work again while locked (oops)
  - show command for git gems
    - outputs branch names other than master
    - gets the correct sha from the checkout
    - doesn't print sha twice if :ref is set
  - report errors from bundler/setup.rb without backtraces (#243)
  - fix Gem::Spec#git_version to not error on unloaded specs
  - improve deprecation, Gemfile, and command error messages (#242)

## 0.9.15 (April 1, 2010)

Features:

  - use the env_file if possible instead of doing a runtime resolve
     - huge speedup when calling Bundler.setup while locked
     - ensures bundle exec is fast while locked
     - regenerates env_file if it was generated by an older version
  - update cached/packed gems when you update gems via bundle install

Bugfixes:

  - prep for Rubygems 1.3.7 changes
  - install command now pulls git branches correctly (#211)
  - raise errors on invalid options in the Gemfile

## 0.9.14 (March 30, 2010)

Features:

  - install command output vastly improved
    - installation message now accurate, with 'using' and 'installing'
    - bundler gems no longer listed as 'system gems'
  - show command output now includes sha and branch name for git gems
  - init command now takes --gemspec option for bootstrapping gem Gemfiles
  - Bundler.with_clean_env for shelling out to ruby scripts
  - show command now aliased as 'list'
  - VISUAL env var respected for GUI editors

Bugfixes:

  - exec command now finds binaries from gems with no gemspec
  - note source of Gemfile resolver errors
  - don't blow up if git urls are changed

## 0.9.13 (March 23, 2010)

Bugfixes:

  - exec command now finds binaries from gems installed via :path
  - gem dependencies are pulled in even if their type is nil
  - paths with spaces have double-quotes to work on Windows
  - set GEM_PATH in environment.rb so generators work with Rails 2

## 0.9.12 (March 17, 2010)

  - refactoring, internal cleanup, more solid specs

Features:

  - check command takes a --without option
  - check command exits 1 if the check fails

Bugfixes:

  - perform a topological sort on resolved gems (#191)
  - gems from git work even when paths or repos have spaces (#196)
  - Specification#loaded_from returns a String, like Gem::Specification (#197)
  - specs eval from inside the gem directory, even when locked
  - virtual gemspecs are now saved in environment.rb for use when loading
  - unify the Installer's local index and the runtime index (#204)

## 0.9.11 (March 9, 2010)

  - added roadmap with future development plans

Features:

  - install command can take the path to the gemfile with --gemfile (#125)
  - unknown command line options are now rejected (#163)
  - exec command hugely sped up while locked (#177)
  - show command prints the install path if you pass it a gem name (#148)
  - open command edits an installed gem with $EDITOR (#148)
  - Gemfile allows assigning an array of groups to a gem (#114)
  - Gemfile allows :tag option on :git sources
  - improve backtraces when a gemspec is invalid
  - improve performance by installing gems from the cache if present

Bugfixes:

  - normalize parameters to Bundler.require (#153)
  - check now checks installed gems rather than cached gems (#162)
  - don't update the gem index when installing after locking (#169)
  - bundle parenthesises arguments for 1.8.6 (#179)
  - gems can now be assigned to multiple groups without problems (#135)
  - fix the warning when building extensions for a gem from git with Rubygems 1.3.6
  - fix a Dependency.to_yaml error due to accidentally including sources and groups
  - don't reinstall packed gems
  - fix gems with git sources that are private repositories

## 0.9.10 (March 1, 2010)

  - depends on Rubygems 1.3.6

Bugfixes:

  - support locking after install --without
  - don't reinstall gems from the cache if they're already in the bundle
  - fixes for Ruby 1.8.7 and 1.9

## 0.9.9 (February 25, 2010)

Bugfixes:

  - don't die if GEM_HOME is an empty string
  - fixes for Ruby 1.8.6 and 1.9

## 0.9.8 (February 23, 2010)

Features:

  - pack command which both caches and locks
  - descriptive error if a cached gem is missing
  - remember the --without option after installing
  - expand paths given in the Gemfile via the :path option
  - add block syntax to the git and group options in the Gemfile
  - support gems with extensions that don't admit they depend on rake
  - generate gems using gem build gemspec so git gems can have native extensions
  - print a useful warning if building a gem fails
  - allow manual configuration via BUNDLE_PATH

Bugfixes:

  - eval gemspecs in the gem directory so relative paths work
  - make default spec for git sources valid
  - don't reinstall gems that are already packed

## 0.9.7 (February 17, 2010)

Bugfixes:

  - don't say that a gem from an excluded group is "installing"
  - improve crippling rubygems in locked scenarios

## 0.9.6 (February 16, 2010)

Features:

  - allow String group names
  - a number of improvements in the documentation and error messages

Bugfixes:

  - set SourceIndex#spec_dirs to solve a problem involving Rails 2.3 in unlocked mode
  - ensure Rubygems is fully loaded in Ruby 1.9 before patching it
  - fix `bundle install` for a locked app without a .bundle directory
  - require gems in the order that the resolver determines
  - make the tests platform agnostic so we can confirm that they're green on JRuby
  - fixes for Ruby 1.9

## 0.9.5 (Feburary 12, 2010)

Features:

  - added support for :path => "relative/path"
  - added support for older versions of git
  - added `bundle install --disable-shared-gems`
  - Bundler.require fails silently if a library does not have a file on the load path with its name
  - Basic support for multiple rubies by namespacing the default bundle path using the version and engine

Bugfixes:

  - if the bundle is locked and .bundle/environment.rb is not present when Bundler.setup is called, generate it
  - same if it's not present with `bundle check`
  - same if it's not present with `bundle install`<|MERGE_RESOLUTION|>--- conflicted
+++ resolved
@@ -1,4 +1,9 @@
-<<<<<<< HEAD
+## 1.4.0
+
+Features:
+
+  - add `ENV['DEBUG_RESOLVER_TREE']` outputs resolver tree (@dblock)
+
 ## 1.3.6
 
 Bugfixes:
@@ -127,13 +132,6 @@
   - don't overwrite custom binstubs during `install --binstubs`
   - don't throw an exception if `binstubs` gem doesn't exist
   - `bundle config` now works in directories without a Gemfile
-=======
-## Next Release
-
-Features:
-
-  - add `ENV['DEBUG_RESOLVER_TREE']` outputs resolver tree (@dblock)
->>>>>>> 72743d7c
 
 ## 1.3.0.pre.5 (Jan 9, 2013)
 
