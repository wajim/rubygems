<<<<<<< HEAD
## 1.8.0 (unreleased)

Features:

  - add support for SVN sources (@msnexploder)
  - add metadata allowed_push_host to new gem template (#3002, @juanitofatas)
  - adds a `--no-install` flag to `bundle package`
  - add `bundle viz --without` to exclude gem groups from resulting graph (@fnichol)
  - add support for private S3 sources (@tryba)
  - prevent whitespace in gem declarations with clear messaging
  - tries to find a `bundler-<command>` executable on your path for non-bundler commands (@andremedeiros)
  - generates a `.consolerc` file with new gems and tries to load it on `bundle console` (@andremedeiros)
  - tries to find `gems.rb` and it's new counterpart, `gems.locked` (@andremedeiros)
  - Change the initial version of new gems from `0.0.1` to `0.1.0` (@petedmarsh)

Documentation:
  - add missing Gemfile global `path` explanation (@agenteo)
=======
## 1.7.12 (2015-01-08)

Bugfixes:

  - Always send credentials for sources, fixing private Gemfury gems (#3342, @TimMoore)

## 1.7.11 (2015-01-04)

Bugfixes:

  - Recognize `:mri_22` and `:mingw_22`, rather than just `:ruby_22` (#3328, @myabc)

## 1.7.10 (2014-12-29)

Bugfixes:

  - Fix source blocks sometimes causing deployment mode to fail wrongly (#3298, @TimMoore)

Features(?):

  - Support `platform :mri_22` and related version bits (#3309, @thomasfedb)
>>>>>>> c1ebf706

## 1.7.9 (2014-12-09)

Bugfixes:

  - Fix an issue where bundler sometime spams one gem in Gemfile.lock (#3216, @Who828)
  - Ensure bundle update installs the newer version of the gem (#3089, @Who828)
  - Fix an regression which stopped Bundler from resolving some Gemfiles (#3059, #3248, @Who828)

## 1.7.8 (2014-12-06)

Bugfixes:

  - Hide credentials while warning about gems with ambiguous sources (#3256, @TimMoore)

## 1.7.7 (2014-11-19)

Bugfixes:

  - Ensure server credentials stored in config or ENV will be used (#3180, @arronmabrey)
  - Fix race condition causing errors while installing git-based gems (#3174, @Who828)
  - Use single quotes in config so YAML won't add more quotes (#3261, @indirect)

## 1.7.6 (2014-11-11)

Bugfixes:

  - CA certificates that work with all OpenSSLs (@luislavena, @indirect)

## 1.7.5 (2014-11-10)

Bugfixes:

  - Fix --deployment with source blocks and non-alphabetical gems (#3224, @TimMoore)
  - Vendor CA chain to validate new rubygems.org HTTPS certificate (@indirect)

## 1.7.4 (2014-10-19)

Bugfixes:

  - Allow --deployment after `pack` while using source blocks (#3167, @TimMoore)
  - Use dependency API even when HTTP credentials are in ENV (#3191, @fvaleur)
  - Silence warnings (including root warning) in --quiet mode (#3186, @indirect)
  - Stop asking gem servers for gems already found locally (#2909, @dubek)

## 1.7.3 (2014-09-14)

Bugfixes:

  - `extconf.rb` is now generated with the right path for `create_makefile` (@andremedeiros)
  - Fix various Ruby warnings (@piotrsanarki, @indirect)

## 1.7.2 (2014-08-23)

Bugfixes:

  - Revert gem source sorting in lock files (@indirect)

## 1.7.1 (2014-08-20)

Bugfixes:

  - Install gems from one source needed by gems in another source (@indirect)
  - Install the same gem versions even after some are installed (@TimMoore)
  - Download specs only when installing from servers (@indirect)

## 1.7.0 (2014-08-13)

Security:

  - Fix for CVE-2013-0334, installing gems from an unexpected source (@TimMoore)

Features:

  - Gemfile `source` calls now take a block containing gems from that source (@TimMoore)
  - Added the `:source` option to `gem` to specify a source (@TimMoore)

Bugfixes:

  - Warn on ambiguous gems available from more than one source (@TimMoore)

## 1.6.7 (2014-10-19)

Features:

  - warn to upgrade when using useless source blocks (@danfinnie)

Documentation:

  - explain how to use gem server credentials via ENV (@hwartig)

## 1.6.6 (2014-08-23)

Bugfixes:

  - restore Gemfile credentials to Gemfile.lock (@indirect)

## 1.6.5 (2014-07-23)

Bugfixes:

  - require openssl explicitly to fix rare HTTPS request failures (@indirect, #3107)

## 1.6.4 (2014-07-17)

Bugfixes:

  - fix undefined constant error when can't find gem during binstubs (#3095, @jetaggart)
  - work when installed git gems are not writable (#3092, @pmahoney)
  - don't store configured source credentials in Gemfile.lock (#3045, @lhz)
  - don't include config source credentials in the lockfile (Lars Haugseth)
  - use threads for jobs on Rubinius (@YorickPeterse)
  - skip dependencies from other platforms (@mvz)
  - work when Rubygems was built without SSL (@andremedeiros)

## 1.6.3 (2014-06-16)

Bugfixes:

  - fix regression when resolving many conflicts (#2994, @Who828)
  - use local gemspec for builtin gems during install --local (#3041, @Who828)
  - don't warn about sudo when installing on Windows (#2984, @indirect)
  - shell escape `bundle open` arguments (@indirect)

## 1.6.2 (2014-04-13)

Bugfixes:

  - fix an exception when using builtin gems (#2915, #2963, @gnufied)
  - cache gems that are built in to the running ruby (#2975, @indirect)
  - re-allow deploying cached git gems without git installed (#2968, @aughr)
  - keep standalone working even with builtin gems (@indirect)
  - don't update vendor/cache in deployment mode (#2921, @indirect)

Features:

  - warn informatively when `bundle install` is run as root (#2936, @1337807)

## 1.6.1 (2014-04-02)

Bugfixes:

  - update C extensions when git gem versions change (#2948, @dylanahsmith)

Features:

  - add support for C extensions in sudo mode on Rubygems 2.2

## 1.6.0 (2014-03-28)

Bugfixes:

  - many Gemfiles that caused incorrect errors now resolve correctly (@Who828)
  - redirects across hosts now work on rubies without OpenSSL (#2686, @grddev)
  - gemspecs now handle filenames with newlines (#2634, @jasonmp85)
  - support escaped characters in usernames and passwords (@punkie)
  - no more exception on `update GEM` without lock file (@simi)
  - allow long config values (#2823, @kgrz)
  - cache successfully even locked to gems shipped with Ruby (#2869, @aughr)
  - respect NO_PROXY even if a proxy is configured (#2878, @stlay)
  - only retry git commands that hit the network (#2899, @timmoore)
  - fix NameError regression when OpenSSL is not available (#2898, @timmoore)
  - handle exception installing when build_info owned by root (@Who828)
  - skip HTTP redirects from rubygems.org, huge speed boost (@Who828)

Features:

  - resolver rewritten to avoid recursion (@Who828)
  - add `git_source` for custom options like :github and :gist (@strzalek)
  - HTTP auth may now be stored in `bundle config` (@smashwilson)
  - some complex Gemfiles are resolved up to 10x faster (@Who828)
  - add support for IRB alternatives such as Pry and Ripl (@joallard, @postmodern)
  - highlight installed or updated gems (#2722, #2741, @yaotti, @simi)
  - display the `post_install_message` for gems installed via :git (@phallstrom)
  - `bundle outdated --strict` now only reports allowed updates (@davidblondeau)
  - `bundle show --verbose` Add gem summary to the output (@lardcanoe)
  - `bundle gem GEM --ext` now generates a skeleton for a C extension (@superdealloc)
  - Avoid using threequals operator where possible (@as-cii)
  - Add `bundle update --group` to update specific group (#2731 @banyan)

Documentation:

  - Add missing switches for bundle-install(1) and bundle-update(1) (@as-cii)

## 1.5.3 (2014-02-06)

Bugfixes:

  - find "missing" gems that are actually present (#2780, #2818, #2854)
  - use n-1 cores when given n jobs for parallel install (@jdickey)

## 1.5.2 (2014-01-10)

Bugfixes:

  - fix integration with Rubygems 1.8.0-1.8.19
  - handle ENETDOWN exception during network requests
  - gracefully shut down after interrupt during parallel install (@Who828)
  - allow Rails to run Thor without debug mode (@rafaelfranca)
  - set git binstub permissions by umask (@v-yarotsky)
  - remove parallel install debug log

## 1.5.1 (2013-12-28)

Bugfixes:

  - correctly find gems installed with Ruby by default

## 1.5.0 (2013-12-26)

Features:

  - install missing gems if their specs are present (@hone)

Bugfixes:

  - use print for "Installing…" so messages are thread-safe (@TimMoore)

## 1.5.0.rc.2 (2013-12-18)

"Features":

  - Support threaded installation on Rubygems 2.0.7+
  - Debug installation logs in .bundle/install.log

"Bugfixes":

  - Try to catch gem installation race conditions

## 1.5.0.rc.1 (2013-11-09)

Features:

  - bundle update also accepts --jobs (#2692, @mrkn)
  - add fork URL to README for new `bundle gem` (#2665, @zzak)
  - add `bundle outdated --strict` (#2685, @davidblondeau)
  - warn if same gem/version is added twice (#2679, @jendiamond)
  - don't redownload installed specs for `bundle install` (#2680, @cainlevy)
  - override gem sources with mirrors (#2650, @danielsdeleo, @mkristian)

Bugfixes:

  - fix sharing same SSL socket when forking workers for parallel install (#2632)
  - fix msg typo in GitNotAllowedError (#2654, @joyicecloud)
  - fix Bundler.which for directories (#2697, @rhysd)
  - properly require `Capistrano::Version` (#2690, @steveklabnik)
  - search for git.exe and git
  - fix the bug that downloads every spec when API fetcher encouters an error
  - only retry network requests

## 1.4.0.rc.1 (2013-09-29)

Features:

  - add support for the x64-mingw32 platform (#2356, #2590, @larskanis)
  - add :patchlevel option to ruby DSL
  - add `bundler` bin (#2598, @kirs)
  - friendly ambiguous error messages (#2581, #2550, @jlsuttles, @jendiamond, @joyicecloud)
  - add `:jruby_18` and `:jruby_19` platform options (@mcfiredrill)
  - add X.509 client certificates for auth without passwords (@snackbandit)
  - add `exec --keep-file-descriptors` for Ruby 1.9-like behavior on 2.0 (@steved555)
  - print a better error when git is not installed (@joyicecloud)
  - exit non-zero when `outdated` is run with an unknown gem (@joyicecloud)
  - add `:ruby_21` platform option (@brandonblack)
  - add `--retry` to retry failed network and git commands (@schneems)
  - include command and versions in User-Agent (@indirect, @joyicecloud)

Bugfixes:

  - allow passwordless Basic Auth (#2606, @rykov)
  - don't suggest `gem install foo` when `foo` is a git gem that fails (@kirs)
  - revert #2569, staying compatible with git: instead of https: for :github gems
  - handle exceptions while installing gems in parallel (@gnufied)

## 1.4.0.pre.1 (2013-08-04)

Features:

  - retry network requests while installing gems (#2561, @ascherger)
  - faster installs using gemspecs from the local system cache (#2497, @mipearson)
  - add `bundle install -jN` for N parallel gem installations (#2481, @eagletmt)
  - add `ENV['DEBUG_RESOLVER_TREE']` outputs resolver tree (@dblock)
  - set $MANPATH so `bundle exec man name` works (#1624, @sunaku)
  - use `man` instead of `groff` (#2579, @ixti, @simi)
  - add Gemfile dependency info to bundle outdated output (#2487, @rahearn)
  - allow `require: true` as an alias for `require: <name>` (#2538, @ndbroadbent)
  - rescue and report Thor errors (#2478, @pjvds)
  - detect cyclic dependencies (#2564, @gnufied)
  - support multiple gems in `binstubs` (#2576, @lucasmazza)
  - use https instead of git for :github gems (#2569, @fuadsaud)
  - add quiet option to `bundle package` (#2573, @shtirlic)
  - use RUBYLIB instead of RUBYOPT for better Windows support (#2536, @equinux)

Bugfixes:

  - reduce stack size while resolving to fix JRuby overflow (#2510, @headius)
  - display GitErrors while loading specs in --verbose mode (#2461)
  - allow the same options hash to be passed to multiple gems (#2447)
  - handle missing binaries without an exception (#2019, @luismreis)

## 1.3.6 (8 January 2014)

Bugfixes:

  - make gemspec path option preserve relative paths in lock file (@bwillis)
  - use umask when creating binstubs (#1618, @v-yarotsky)
  - warn if graphviz is not installed (#2435, @Agis-)
  - show git errors while loading gemspecs
  - don't mutate gem method options hash (#2447)
  - print Thor errors (#2478, @pjvds)
  - print Rubygems system exit errors (James Cook)
  - more Pathnames into Strings for MacRuby (@kml)
  - preserve original gemspec path (@bwillis)
  - remove warning about deps with :git (#1651, @ixti)
  - split git files on null (#2634, @jasonmp85)
  - handle cross-host redirects without SSL (#2686, @grddev)
  - handle Rubygems 2 security exception (@zzak)
  - reinstall gems if they are missing with spec present
  - set binstub permissions using umask (#1618, @v-yarotsky)

## 1.3.5 (3 April 2013)

Features:

  - progress indicator while resolver is running (@chief)

Bugfixes:

  - update local overrides with orphaned revisions (@jamesferguson)
  - revert to working quoting of RUBYOPT on Windows (@ogra)
  - use basic auth even when SSL is not available (@jayniz)
  - installing git gems without dependencies in deployment now works

## 1.3.4 (15 March 2013)

Bugfixes:

  - load YAML on Rubygems versions that define module YAML
  - fix regression that broke --without on ruby 1.8.7

## 1.3.3 (13 March 2013)

Features:

  - compatible with Rubygems 2.0.2 (higher and lower already work)
  - mention skipped groups in bundle install and bundle update output (@simi)
  - `gem` creates rake tasks for minitest (@coop) and rspec

Bugfixes:

  - require rbconfig for standalone mode

## 1.3.2 (7 March 2013)

Features:

  - include rubygems.org CA chain

Bugfixes:

  - don't store --dry-run as a Bundler setting

## 1.3.1 (3 March 2013)

Bugfixes:

  - include manpages in gem, restoring many help pages
  - handle more SSL certificate verification failures
  - check for the full version of SSL, which we need (@alup)
  - gem rake task 'install' now depends on task 'build' (@sunaku)

## 1.3.0 (24 February 2013)

Features:

  - raise a useful error when the lockfile contains a merge conflict (@zofrex)
  - ensure `rake release` checks for uncommitted as well as unstaged (@benmoss)
  - allow environment variables to be negated with 'false' and '0' (@brettporter)
  - set $MANPATH inside `exec` for gems with man pages (@sunaku)
  - partial gem names for `open` and `update` now return a list (@takkanm)

Bugfixes:

  - `update` now (again) finds gems that aren't listed in the Gemfile
  - `install` now (again) updates cached gems that aren't in the Gemfile
  - install Gemfiles with HTTP sources even without OpenSSL present
  - display CerficateFailureError message in full

## 1.3.0.pre.8 (12 February 2013)

Security:

  - validate SSL certificate chain during HTTPS network requests
  - don't send HTTP Basic Auth creds when redirected to other hosts (@perplexes)
  - add `--trust-policy` to `install`, like `gem install -P` (@CosmicCat, #2293)

Features:

  - optimize resolver when too new of a gem is already activated (@rykov, #2248)
  - update Net::HTTP::Persistent for SSL cert validation and no_proxy ENV
  - explain SSL cert validation failures
  - generate gemspecs when installing git repos, removing shellouts
  - add pager selection (@csgui)
  - add `licenses` command (@bryanwoods, #1898)
  - sort output from `outdated` (@richardkmichael, #1896)
  - add a .travis.yml to `gem -t` (@ndbroadbent, #2143)
  - inform users when the resolver starts
  - disable reverse DNS to speed up API requests (@raggi)

Bugfixes:

  - raise errors while requiring dashed gems (#1807)
  - quote the Bundler path on Windows (@jgeiger, #1862, #1856)
  - load gemspecs containing unicode (@gaffneyc, #2301)
  - support any ruby version in --standalone
  - resolve some ruby -w warnings (@chastell, #2193)
  - don't scare users with an error message during API fallback
  - `install --binstubs` is back to overwriting. thanks, SemVer.

## 1.3.0.pre.7 (22 January 2013)

Bugfixes:

  - stubs for gems with dev deps no longer cause exceptions (#2272)
  - don't suggest binstubs to --binstubs users

## 1.3.0.pre.6 (22 January 2013)

Features:

  - `binstubs` lists child gem bins if a gem has no binstubs
  - `bundle gem --edit` will open the new gemspec (@ndbroadbent)
  - `bundle gem --test rspec` now makes working tests (@tricknotes)
  - `bundle env` prints info about bundler's environment (@peeja)
  - add `BUNDLE_IGNORE_CONFIG` environment variable support (@richo)

Bugfixes:

  - don't overwrite custom binstubs during `install --binstubs`
  - don't throw an exception if `binstubs` gem doesn't exist
  - `bundle config` now works in directories without a Gemfile

## 1.3.0.pre.5 (Jan 9, 2013)

Features:

  - make `--standalone` require lines ruby engine/version agnostic
  - add `--dry-run` to `bundle clean` (@wfarr, #2237)

Bugfixes:

  - don't skip writing binstubs when doing `bundle install`
  - distinguish between ruby 1.9/2.0 when using :platforms (@spastorino)

## 1.3.0.pre.4 (Jan 3, 2013)

Features:

  - `bundle binstubs <gem>` to setup individual binstubs
  - `bundle install --binstubs ""` will remove binstubs option
  - `bundle clean --dry-run` will print out gems instead of removing them

Bugfixes:

  - Avoid stack traces when Ctrl+C during bundle command (@mitchellh)
  - fix YAML parsing in in ruby-preview2

## 1.3.0.pre.3 (Dec 21, 2012)

Features:

  - pushing gems during `rake release` can be disabled (@trans)
  - installing gems with `rake install` is much faster (@utkarshkukreti)
  - added platforms :ruby_20 and :mri_20, since the ABI has changed
  - added '--edit' option to open generated gemspec in editor

Bugfixes:

  - :git gems with extensions now work with Rubygems >= 2.0 (@jeremy)
  - revert SemVer breaking change to :github
  - `outdated` exits non-zero if outdated gems found (@rohit, #2021)
  - https Gist URLs for compatibility with Gist 2.0 (@NARKOZ)
  - namespaced gems no longer generate a superfluous directory (@banyan)

## 1.3.0.pre.2 (Dec 9, 2012)

Features:

  - `config` expands local overrides like `local.rack .` (@gkop, #2205)
  - `gem` generates files correctly for names like `jquery-rails` (@banyan, #2201)
  - use gems from gists with the :gist option in the Gemfile (@jgaskins)

Bugfixes:

  - Gemfile sources other than rubygems.org work even when .gemrc contains sources
  - caching git gems now caches specs, fixing e.g. git ls-files (@bison, #2039)
  - `show GEM` now warns if the directory has been deleted (@rohit, #2070)
  - git output hidden when running in --quiet mode (@rohit)

## 1.3.0.pre (Nov 29, 2012)

Features:

  - compatibile with Ruby 2.0.0-preview2
  - compatibile with Rubygems 2.0.0.preview2 (@drbrain, @evanphx)
  - ruby 2.0 added to the `:ruby19` ABI-compatible platform
  - lazy load YAML, allowing Psych to be specified in the Gemfile
  - significant performance improvements (@cheald, #2181)
  - `inject` command for scripted Gemfile additions (Engine Yard)
  - :github option uses slashless arguements as repo owner (@rking)
  - `open` suggests gem names for typos (@jdelStrother)
  - `update` reports non-existent gems (@jdelStrother)
  - `gem` option --test can generate rspec stubs (@MafcoCinco)
  - `gem` option --test can generate minitest stubs (@kcurtin)
  - `gem` command generates MIT license (@BrentWheeldon)
  - gem rake task 'release' resuses existing tags (@shtirlic)

Bugfixes:

  - JRuby new works with HTTPS gem sources (@davidcelis)
  - `install` installs both rake rake-built gems at once (@crowbot, #2107)
  - handle Errno::ETIMEDOUT errors (@jmoses)
  - handle Errno::EAGAIN errors on JRuby
  - disable ANSI coloring when output is redirected (@tomykaira)
  - raise LoadErrors correctly during Bundler.require (@Empact)
  - do not swallow --verbose on `bundle exec` (@sol, #2102)
  - `gem` generates gemspecs that block double-requires
  - `gem` generates gemspecs that admit they depend on rake

## 1.2.5 (Feb 24, 2013)

Bugfixes:

  - install Gemfiles with HTTP sources even without OpenSSL present
  - display CerficateFailureError message in full

## 1.2.4 (Feb 12, 2013)

Features:

  - warn about Ruby 2.0 and Rubygems 2.0
  - inform users when the resolver starts
  - disable reverse DNS to speed up API requests (@raggi)

Bugfixes:

  - don't send user/pass when redirected to another host (@perplexes)
  - load gemspecs containing unicode (@gaffneyc, #2301)
  - support any ruby version in --standalone
  - resolve some ruby -w warnings (@chastell, #2193)
  - don't scare users with an error message during API fallback

## 1.2.3 (Nov 29, 2012)

Bugfixes:

  - fix exceptions while loading some gemspecs

## 1.2.2 (Nov 14, 2012)

Bugfixes:

  - support new Psych::SyntaxError for Ruby 2.0.0 (@tenderlove, @sol)
  - `bundle viz` works with git gems again (@hirochachacha)
  - recognize more cases when OpenSSL is not present

## 1.2.1 (Sep 19, 2012)

Bugfixes:

  - `bundle clean` now works with BUNDLE_WITHOUT groups again
  - have a net/http read timeout around the Gemcutter API Endpoint

## 1.2.0 (Aug 30, 2012)

Bugfixes:

  - raise original error message from LoadError's

Documentation:

  - `platform` man pages

## 1.2.0.rc.2 (Aug 8, 2012)

Bugfixes:

  - `clean` doesn't remove gems that are included in the lockfile

## 1.2.0.rc (Jul 17, 2012)

Features:

  - `check` now has a `--dry-run` option (@svenfuchs, #1811)
  - loosen ruby directive for engines
  - prune git/path directories inside vendor/cache (@josevalim, #1988)
  - update vendored thor to 0.15.2 (@sferik)
  - add .txt to LICENSE (@postmodern, #2001)
  - add `config disable_local_branch_check` (@josevalim, #1985)
  - fall back on the full index when experiencing syck errors (#1419)
  - handle syntax errors in Ruby gemspecs (#1974)

Bugfixes:

  - fix `pack`/`cache` with `--all` (@josevalim, #1989)
  - don't display warning message when `cache_all` is set
  - check for `nil` PATH (#2006)
  - Always try to keep original GEM_PATH (@drogus, #1920)

## 1.2.0.pre.1 (May 27, 2012)

Features:

  - Git gems import submodules of submodules recursively (@nwwatson, #1935)

Bugfixes:

  - Exit from `check` with a non-zero status when frozen with no lock
  - Use `latest_release` in Capistrano and Vlad integration (#1264)
  - Work around a Ruby 1.9.3p194 bug in Psych when config files are empty

Documentation:

  - Add instructions for local git repos to the `config` manpage
  - Update the `Gemfile` manpage to include ruby versions (@stevenh512)
  - When OpenSSL is missing, provide instructions for fixing (#1776 etc.)
  - Unknown exceptions now link to ISSUES for help instead of a new ticket
  - Correct inline help for `clean --force` (@dougbarth, #1911)

## 1.2.0.pre (May 4, 2012)

Features:

  - bundle package now accepts --all to package git and path dependencies
  - bundle config now accepts --local, --global and --delete options
  - It is possible to override a git repository via configuration.
    For instance, if you have a git dependency on rack, you can force
    it to use a local repo with `bundle config local.rack ~/path/to/rack`
  - Cache gemspec loads for performance (@dekellum, #1635)
  - add --full-index flag to `bundle update` (@fluxx, #1829)
  - add --quiet flag to `bundle update` (@nashby, #1654)
  - Add Bundler::GemHelper.gemspec (@knu, #1637)
  - Graceful handling of Gemfile syntax errors (@koraktor, #1661)
  - `bundle platform` command
  - add ruby to DSL, to specify version of ruby
  - error out if the ruby version doesn't match

Performance:

  - bundle exec shouldn't run Bundler.setup just setting the right rubyopts options is enough (@spastorino, #1598)

Bugfixes:

  - Avoid passing RUBYOPT changes in with_clean_env block (@eric1234, #1604)
  - Use the same ruby to run subprocesses as is running rake (@brixen)

Documentation:

  - Add :github documentation in DSL (@zofrex, #1848, #1851, #1852)
  - Add docs for the --no-cache option (@fluxx, #1796)
  - Add basic documentation for bin_path and bundle_path (@radar)
  - Add documentation for the run method in Bundler::Installer

## 1.1.5 (Jul 17, 2012)

Features:

  - Special case `ruby` directive from 1.2.0, so you can install Gemfiles that use it

## 1.1.4 (May 27, 2012)

Bugfixes:

  - Use `latest_release` in Capistrano and Vlad integration (#1264)
  - Unknown exceptions now link to ISSUES for help instead of a new ticket
  - When OpenSSL is missing, provide instructions for fixing (#1776 etc.)
  - Correct inline help for `clean --force` (@dougbarth, #1911)
  - Work around a Ruby 1.9.3p194 bug in Psych when config files are empty

## 1.1.3 (March 23, 2012)

Bugfixes:

  - escape the bundler root path (@tenderlove, #1789)

## 1.1.2 (March 20, 2012)

Bugfixes:

  - Fix --deployment for multiple PATH sections of the same source (#1782)

## 1.1.1 (March 14, 2012)

Bugfixes:

  - Rescue EAGAIN so the fetcher works on JRuby on Windows
  - Stop asking users to report gem installation errors
  - Clarify "no sources" message
  - Use $\ so `bundle gem` gemspecs work on Windows (@postmodern)
  - URI-encode gem names for dependency API (@rohit, #1672)
  - Fix `cache` edge case in rubygems 1.3.7 (#1202)

Performance:

  - Reduce invocation of git ls-files in `bundle gem` gemspecs (@knu)

## 1.1.0 (Mar 7, 2012)

Bugfixes:

  - Clean up corrupted lockfiles on bundle installs
  - Prevent duplicate GIT sources
  - Fix post_install_message when uing the endpoint API

## 1.1.rc.8 (Mar 3, 2012)

Performance:

  - don't resolve if the Gemfile.lock and Gemfile haven't changed

Bugfixes:

  - Load gemspecs from git even when a released gem has the same version (#1609)
  - Declare an accurate Ruby version requirement of 1.8.7 or newer (#1619)
  - handle gemspec development dependencies correctly (@raggi, #1639)
  - Avoid passing RUBYOPT changes in with_clean_env block. (eric1234, #1604)

## 1.1.rc.7 (Dec 29, 2011)

Bugfixes:

  - Fix bug where `clean` would break when using :path with no gemspec

## 1.1.rc.6 (Dec 22, 2011)

Bugfixes:

  - Fix performance regression from 1.0 (@spastorino, #1511, #1591, #1592)
  - Load gems correctly when GEM_HOME is blank
  - Refresh gems so Bundler works from inside a bundle
  - Handle empty .bundle/config files without an error

## 1.1.rc.5 (Dec 14, 2011)

Bugfixes:

  - Fix ASCII encoding errors with gem (rerelease with ruby 1.8)

## 1.1.rc.4 (Dec 14, 2011)

Features:

  - `bundle viz` has the option to output a DOT file instead of a PNG (@hirochachacha, #683)

Bugfixes:

  - Ensure binstubs generated when using --standalone point to the standalonde bundle (@cowboyd, #1588)
  - fix `bundle viz` (@hirochachacha, #1586)

## 1.1.rc.3 (Dec 8, 2011)

Bugfixes:

  - fix relative_path so it checks Bundler.root is actually in the beginning of the path (#1582)
  - fix bundle outdated doesn't list all gems (@joelmoss, #1521)

## 1.1.rc.2 (Dec 6, 2011)

Features:

  - Added README.md to `newgem` (@ognevsky, #1574)
  - Added LICENSE (MIT) to newgem (@ognevsky, #1571)

Bugfixes:

  - only auto-namespace requires for implied requires (#1531)
  - fix bundle clean output for git repos (#1473)
  - use Gem.bindir for bundle clean (#1544, #1532)
  - use `Gem.load_env_plugins` instead of `Gem.load_env_plugins` (#1500, #1543)
  - differentiate Ruby 2.0 (trunk) from Ruby 1.9 (@tenderlove, #1539)
  - `bundle clean` handles 7 length git hash for bundle clean (#1490, #1491)
  - fix Psych loading issues
  - Search $PATH for a binary rather than shelling out to `which` (@tenderlove, #1573)
  - do not clear RG cache unless we actually modify GEM_PATH and GEM_HOME- use `Gem.load_env_plugins` instead of `Gem.load_env_plugins` (#1500, #1543)
  - `newgem` now uses https://rubygems.org (#1562)
  - `bundle init` now uses https://rubygems.org (@jjb, #1522)
  - `bundle install/update` does not autoclean when using --path for semver

Documentation:

  - added documentation for --shebang option for `bundle install` (@lunks, #1475, #1558)

## 1.1.rc (Oct 3, 2011)

Features:

  - add `--shebang` option to bundle install (@bensie, #1467)
  - build passes on ruby 1.9.3rc1 (#1458, #1469)
  - hide basic auth credentials for custom sources (#1440, #1463)

Bugfixes:

  - fix index search result caching (#1446, #1466)
  - fix fetcher prints multiple times during install (#1445, #1462)
  - don't mention API errors from non-rubygems.org sources
  - fix autoclean so it doesn't remove bins that are used (#1459, #1460)

Documentation:

  - add :require => [...] to the gemfile(5) manpage (@nono, #1468)

## 1.1.pre.10 (Sep 27, 2011)

Features:

  - `config system_bindir foo` added, works like "-n foo" in your .gemrc file

## 1.1.pre.9 (Sep 18, 2011)

Features:

  - `clean` will now clean up all old .gem and .gemspec files, cleaning up older pres
  - `clean` will be automatically run after bundle install and update when using `--path` (#1420, #1425)
  - `clean` now takes a `--force` option (#1247, #1426)
  - `clean` will clean up cached git dirs in bundle clean (#1390)
  - remove deprecations from DSL (#1119)
  - autorequire tries directories for gems with dashed names (#1205)
  - adds a `--paths` flag to `bundle show` to list all the paths of bundled gems (@tiegz, #1360)
  - load rubygems plugins in the bundle binary (@tpope, #1364)
  - make `--standalone` respect `--path` (@cowboyd, #1361)

Bugfixes:

  - Fix `clean` to handle nested gems in a git repo (#1329)
  - Fix conflict from revert of benchmark tool (@boffbowsh, #1355)
  - Fix fatal error when unable to connect to gem source (#1269)
  - Fix `outdated` to find pre-release gems that are installed. (#1359)
  - Fix color for ui. (#1374)
  - Fix installing to user-owned system gems on OS X
  - Fix caching issue in the resolver (#1353, #1421)
  - Fix :github DSL option

## 1.1.pre.8 (Aug 13, 2011)

Bugfixes:

  - Fix `bundle check` to not print fatal error message (@cldwalker, #1347)
  - Fix require_sudo when Gem.bindir isn't writeable (#1352)
  - Fix not asking Gemcutter API for dependency chain of git gems in --deployment (#1254)
  - Fix `install --binstubs` when using --path (#1332)

## 1.1.pre.7 (Aug 8, 2011)

Bugfixes:

  - Fixed invalid byte sequence error while installing gem on Ruby 1.9 (#1341)
  - Fixed exception when sudo was needed to install gems (@spastorino)

## 1.1.pre.6 (Aug 8, 2011)

Bugfixes:

  - Fix cross repository dependencies (#1138)
  - Fix git dependency fetching from API endpoint (#1254)
  - Fixes for bundle outdated (@joelmoss, #1238)
  - Fix bundle standalone when using the endpoint (#1240)

Features:

  - Implement `to_ary` to avoid calls to method_missing (@tenderlove, #1274)
  - bundle clean removes old .gem files (@cldwalker, #1293)
  - Correcly identify missing child dependency in error message
  - Run pre-install, post-build, and post-install gem hooks for git gems (@warhammerkid, #1120)
  - create Gemfile.lock for empty Gemfile (#1218)

## 1.1.pre.5 (June 11, 2011)

Bugfixes:

  - Fix LazySpecification on Ruby 1.9 (@dpiddy, #1232)
  - Fix HTTP proxy support (@leobessa, #878)

Features:

  - Speed up `install --deployment` by using the API endpoint
  - Support Basic HTTP Auth for the API endpoint (@dpiddy, #1229)
  - Add `install --full-index` to disable the API endpoint, just in case
  - Significantly speed up install by removing unneeded gemspec fetches
  - `outdated` command shows outdated gems (@joelmoss, #1130)
  - Print gem post install messages (@csquared, #1155)
  - Reduce memory use by removing Specification.new inside method_missing (@tenderlove, #1222)
  - Allow `check --path`

## 1.1.pre.4 (May 5, 2011)

Bugfixes:

  - Fix bug that could prevent installing new gems

## 1.1.pre.3 (May 4, 2011)

Features:

  - Add `bundle outdated` to show outdated gems (@joelmoss)
  - Remove BUNDLE_* from `Bundler.with_clean_env` (@wuputah)
  - Add Bundler.clean_system, and clean_exec (@wuputah)
  - Use git config for gem author name and email (@krekoten)

Bugfixes:

  - Fix error calling Bundler.rubygems.gem_path
  - Fix error when Gem.path returns Gem::FS instead of String

## 1.1.pre.2 (April 28, 2011)

Features:

  - Add :github option to Gemfile DSL for easy git repos
  - Merge all fixes from 1.0.12 and 1.0.13

## 1.1.pre.1 (February 2, 2011)

Bugfixes:

  - Compatibility with changes made by Rubygems 1.5

## 1.1.pre (January 21, 2011)

Features:

  - Add bundle clean. Removes unused gems from --path directory
  - Initial Gemcutter Endpoint API work, BAI Fetching source index
  - Added bundle install --standalone
  - Ignore Gemfile.lock when buliding new gems
  - Make it possible to override a .gemspec dependency's source in the
    Gemfile

Removed:

  - Removed bundle lock
  - Removed bundle install <path>
  - Removed bundle install --production
  - Removed bundle install --disable-shared-gems

## 1.0.21 (September 30, 2011)

  - No changes from RC

## 1.0.21.rc (September 29, 2011)

Bugfixes:

  - Load Psych unless Syck is defined, because 1.9.2 defines YAML

## 1.0.20 (September 27, 2011)

Features:

  - Add platform :maglev (@timfel, #1444)

Bugfixes:

  - Ensure YAML is required even if Psych is found
  - Handle directory names that contain invalid regex characters

## 1.0.20.rc (September 18, 2011)

Features:

  - Rescue interrupts to `bundle` while loading bundler.rb (#1395)
  - Allow clearing without groups by passing `--without ''` (#1259)

Bugfixes:

  - Manually sort requirements in the lockfile (#1375)
  - Remove several warnings generated by ruby -w (@stephencelis)
  - Handle trailing slashes on names passed to `gem` (#1372)
  - Name modules for gems like 'test-foo_bar' correctly (#1303)
  - Don't require Psych if Syck is already loaded (#1239)

## 1.0.19.rc (September 13, 2011)

Features:

  - Compatability with Rubygems 1.8.10 installer changes
  - Report gem installation failures clearly (@rwilcox, #1380)
  - Useful error for cap and vlad on first deploy (@nexmat, @kirs)

Bugfixes:

  - `exec` now works when the command contains 'exec'
  - Only touch lock after changes on Windows (@robertwahler, #1358)
  - Keep load paths when #setup is called multiple times (@radsaq, #1379)

## 1.0.18 (August 16, 2011)

Bugfixes:

  - Fix typo in DEBUG_RESOLVER (@geemus)
  - Fixes rake 0.9.x warning (@mtylty, #1333)
  - Fix `bundle cache` again for rubygems 1.3.x

Features:

  - Run the bundle install earlier in a Capistrano deployment (@cgriego, #1300)
  - Support hidden gemspec (@trans, @cldwalker, #827)
  - Make fetch_specs faster (@zeha, #1294)
  - Allow overriding development deps loaded by #gemspec (@lgierth, #1245)

## 1.0.17 (August 8, 2011)

Bugfixes:

  - Fix rake issues with rubygems 1.3.x (#1342)
  - Fixed invalid byte sequence error while installing gem on Ruby 1.9 (#1341)

## 1.0.16 (August 8, 2011)

Features:

  - Performance fix for MRI 1.9 (@efficientcloud, #1288)
  - Shortcuts (like `bundle i`) for all commands (@amatsuda)
  - Correcly identify missing child dependency in error message

Bugfixes:

  - Allow Windows network share paths with forward slashes (@mtscout6, #1253)
  - Check for rubygems.org credentials so `rake release` doesn't hang (#980)
  - Find cached prerelease gems on rubygems 1.3.x (@dburt, #1202)
  - Fix `bundle install --without` on kiji (@tmm1, #1287)
  - Get rid of warning in ruby 1.9.3 (@smartinez87, #1231)

Documentation:

  - Documentation for `gem ..., :require => false` (@kmayer, #1292)
  - Gems provide "executables", they are rarely also binaries (@fxn, #1242)

## 1.0.15 (June 9, 2011)

Features:

  - Improved Rubygems integration, removed many deprecation notices

Bugfixes:

  - Escape URL arguments to git correctly on Windows (1.0.14 regression)

## 1.0.14 (May 27, 2011)

Features:

  - Rubinius platform :rbx (@rkbodenner)
  - Include gem rake tasks with "require 'bundler/gem_tasks" (@indirect)
  - Include user name and email from git config in new gemspec (@ognevsky)

Bugfixes:

  - Set file permissions after checking out git repos (@tissak)
  - Remove deprecated call to Gem::SourceIndex#all_gems (@mpj)
  - Require the version file in new gemspecs (@rubiii)
  - Allow relative paths from the Gemfile in gems with no gemspec (@mbirk)
  - Install gems that contain 'bundler', e.g. guard-bundler (@hone)
  - Display installed path correctly on Windows (@tadman)
  - Escape quotes in git URIs (@mheffner)
  - Improve Rake 0.9 support (@quix)
  - Handle certain directories already existing (@raggi)
  - Escape filenames containing regex characters (@indirect)

## 1.0.13 (May 4, 2011)

Features:

  - Compatibility with Rubygems master (soon to be v1.8) (@evanphx)
  - Informative error when --path points to a broken symlink
  - Support Rake 0.9 and greater (@e2)
  - Output full errors for non-TTYs e.g. pow (@josh)

Bugfixes:

  - Allow spaces in gem path names for gem tasks (@rslifka)
  - Have cap run bundle install from release_path (@martinjagusch)
  - Quote git refspec so zsh doesn't expand it (@goneflyin)

## 1.0.12 (April 8, 2011)

Features:

  - Add --no-deployment option to `install` for disabling it on dev machines
  - Better error message when git fails and cache is present (@parndt)
  - Honor :bundle_cmd in cap `rake` command (@voidlock, @cgriego)

Bugfixes:

  - Compatibility with Rubygems 1.7 and Rails 2.3 and vendored gems (@evanphx)
  - Fix changing gem order in lock (@gucki)
  - Remove color escape sequences when displaying man pages (@bgreenlee)
  - Fix creating GEM_HOME on both JRuby 1.5 and 1.6 (@nickseiger)
  - Fix gems without a gemspec and directories in bin/ (@epall)
  - Fix --no-prune option for `bundle install` (@cmeiklejohn)

## 1.0.11 (April 1, 2011)

Features:

  - Compatibility with Rubygems 1.6 and 1.7
  - Better error messages when a git command fails

Bugfixes:

  - Don't always update gemspec gems (@carllerche)
  - Remove ivar warnings (@jackdempsey)
  - Fix occasional git failures in zsh (@jonah-carbonfive)
  - Consistent lock for gems with double deps like Cap (@akahn)

## 1.0.10 (February 1, 2011)

Bugfixes:

  - Fix a regression loading YAML gemspecs from :git and :path gems
  - Requires, namespaces, etc. to work with changes in Rubygems 1.5

## 1.0.9 (January 19, 2011)

Bugfixes:

  - Fix a bug where Bundler.require could remove gems from the load
    path. In Rails apps with a default application.rb, this removed
    all gems in groups other than :default and Rails.env

## 1.0.8 (January 18, 2011)

Features:

  - Allow overriding gemspec() deps with :git deps
  - Add --local option to `bundle update`
  - Ignore Gemfile.lock in newly generated gems
  - Use `less` as help pager instead of `more`
  - Run `bundle exec rake` instead of `rake` in Capistrano tasks

Bugfixes:

  - Fix --no-cache option for `bundle install`
  - Allow Vlad deploys to work without Capistrano gem installed
  - Fix group arguments to `bundle console`
  - Allow groups to be loaded even if other groups were loaded
  - Evaluate gemspec() gemspecs in their directory not the cwd
  - Count on Rake to chdir to the right place in GemHelper
  - Change Pathnames to Strings for MacRuby
  - Check git process exit status correctly
  - Fix some warnings in 1.9.3-trunk (thanks tenderlove)

## 1.0.7 (November 17, 2010)

Bugfixes:

  - Remove Bundler version from the lockfile because it broke
    backwards compatibility with 1.0.0-1.0.5. Sorry. :(

## 1.0.6 (November 16, 2010)

Bugfixes:

  - Fix regression in `update` that caused long/wrong results
  - Allow git gems on other platforms while installing (#579)

Features:

  - Speed up `install` command using various optimizations
  - Significantly increase performance of resolver
  - Use upcoming Rubygems performance improvements (@tmm1)
  - Warn if the lockfile was generated by a newer version
  - Set generated gems' homepage to "", so Rubygems will warn

## 1.0.5 (November 13, 2010)

Bugfixes:

  - Fix regression disabling all operations that employ sudo

## 1.0.4 (November 12, 2010)

Bugfixes:

  - Expand relative :paths from Bundler.root (eg ./foogem)
  - Allow git gems in --without groups while --frozen
  - Allow gem :ref to be a symbol as well as a string
  - Fix exception when Gemfile needs a newer Bundler version
  - Explanation when the current Bundler version conflicts
  - Explicit error message if Gemfile needs newer Bundler
  - Ignore an empty string BUNDLE_GEMFILE
  - Skeleton gemspec now works with older versions of git
  - Fix shell quoting and ref fetching in GemHelper
  - Disable colored output in --deployment
  - Preserve line endings in lock file

Features:

  - Add support for 'mingw32' platform (aka RubyInstaller)
  - Large speed increase when Gemfile.lock is already present
  - Huge speed increase when many (100+) system gems are present
  - Significant expansion of ISSUES, man pages, and docs site
  - Remove Open3 from GemHelper (now it works on Windows™®©)
  - Allow setting roles in built-in cap and vlad tasks

## 1.0.3 (October 15, 2010)

Bugfixes:

  - Use bitwise or in #hash to reduce the chance of overflow
  - `bundle update` now works with :git + :tag updates
  - Record relative :path options in the Gemfile.lock
  - :groups option on gem method in Gemfile now works
  - Add #platform method and :platform option to Gemfile DSL
  - --without now accepts a quoted, space-separated list
  - Installing after --deployment with no lock is now possible
  - Binstubs can now be symlinked
  - Print warning if cache for --local install is missing gems
  - Improve output when installing to a path
  - The tests all pass! Yay!

## 1.0.2 (October 2, 2010)

Bugfix:

  - Actually include the man pages in the gem, so help works

## 1.0.1 (October 1, 2010)

Features:

  - Vlad deployment recipe, `require 'bundler/vlad'`
  - Prettier bundle graphs
  - Improved gem skeleton for `bundle gem`
  - Prompt on file clashes when generating a gem
  - Option to generate binary with gem skeleton
  - Allow subclassing of GemHelper for custom tasks
  - Chdir to gem directory during `bundle open`

Bugfixes:

  - Allow gemspec requirements with a list of versions
  - Accept lockfiles with windows line endings
  - Respect BUNDLE_WITHOUT env var
  - Allow `gem "foo", :platform => :jruby`
  - Specify loaded_from path in fake gemspec
  - Flesh out gem_helper tasks, raise errors correctly
  - Respect RBConfig::CONFIG['ruby_install_name'] in binstubs

## 1.0.0 (August 29, 2010)

Features:

  - You can now define `:bundle_cmd` in the capistrano task

Bugfixes:

  - Various bugfixes to the built-in rake helpers
  - Fix a bug where shortrefs weren't unique enough and were
    therfore colliding
  - Fix a small bug involving checking whether a local git
    clone is up to date
  - Correctly handle explicit '=' dependencies with gems
    pinned to a git source
  - Fix an issue with Windows-generated lockfiles by reading
    and writing the lockfile in binary mode
  - Fix an issue with shelling out to git in Windows by
    using double quotes around paths
  - Detect new Rubygems sources in the Gemfile and update
    the lockfile

## 1.0.0.rc.6 (August 23, 2010)

Features:

  - Much better documentation for most of the commands and Gemfile
    format

Bugfixes:

  - Don't attempt to create directories if they already exist
  - Fix the capistrano task so that it actually runs
  - Update the Gemfile template to reference rubygems.org instead
    of :gemcutter
  - bundle exec should exit with a non zero exit code when the gem
    binary does not exist or the file is not executable.
  - Expand paths in Gemfile relative to the Gemfile and not the current
    working directory.

## 1.0.0.rc.5 (August 10, 2010)

Features:

  - Make the Capistrano task more concise.

Bugfixes:

  - Fix a regression with determining whether or not to use sudo
  - Allow using the --gemfile flag with the --deployment flag

## 1.0.0.rc.4 (August 9, 2010)

Features:

  - `bundle gem NAME` command to generate a new gem with Gemfile
  - Bundle config file location can be specified by BUNDLE_APP_CONFIG
  - Add --frozen to disable updating the Gemfile.lock at runtime
    (default with --deployment)
  - Basic Capistrano task now added as 'bundler/capistrano'

Bugfixes:

  - Multiple bundler process no longer share a tmp directory
  - `bundle update GEM` always updates dependencies of GEM as well
  - Deleting the cache directory no longer causes errors
  - Moving the bundle after installation no longer causes git errors
  - Bundle path is now correctly remembered on a read-only filesystem
  - Gem binaries are installed to Gem.bindir, not #{Gem.dir}/bin
  - Fetch gems from vendor/cache, even without --local
  - Sort lockfile by platform as well as spec

## 1.0.0.rc.3 (August 3, 2010)

Features:

  - Deprecate --production flag for --deployment, since the former
    was causing confusion with the :production group
  - Add --gemfile option to `bundle check`
  - Reduce memory usage of `bundle install` by 2-4x
  - Improve message from `bundle check` under various conditions
  - Better error when a changed Gemfile conflicts with Gemfile.lock

Bugfixes:

  - Create bin/ directory if it is missing, then install binstubs
  - Error nicely on the edge case of a pinned gem with no spec
  - Do not require gems for other platforms
  - Update git sources along with the gems they contain

## 1.0.0.rc.2 (July 29, 2010)

  - `bundle install path` was causing confusion, so we now print
    a clarifying warning. The preferred way to install to a path
    (which will not print the warning) is
    `bundle install --path path/to/install`.
  - `bundle install --system` installs to the default system
    location ($BUNDLE_PATH or $GEM_HOME) even if you previously
    used `bundle install --path`
  - completely remove `--disable-shared-gems`. If you install to
    system, you will not be isolated, while if you install to
    another path, you will be isolated from gems installed to
    the system. This was mostly an internal option whose naming
    and semantics were extremely confusing.
  - Add a `--production` option to `bundle install`:
    - by default, installs to `vendor/bundle`. This can be
      overridden with the `--path` option
    - uses `--local` if `vendor/cache` is found. This will
      guarantee that Bundler does not attempt to connect to
      Rubygems and will use the gems cached in `vendor/cache`
      instead
    - Raises an exception if a Gemfile.lock is not found
    - Raises an exception if you modify your Gemfile in development
      but do not check in an updated Gemfile.lock
  - Fixes a bug where switching a source from Rubygems to git
    would always say "the git source is not checked out" when
    running `bundle install`

NOTE: We received several reports of "the git source has not
been checked out. Please run bundle install". As far as we
can tell, these problems have two possible causes:

1. `bundle install ~/.bundle` in one user, but actually running
   the application as another user. Never install gems to a
   directory scoped to a user (`~` or `$HOME`) in deployment.
2. A bug that happened when changing a gem to a git source.

To mitigate several common causes of `(1)`, please use the
new `--production` flag. This flag is simply a roll-up of
the best practices we have been encouraging people to use
for deployment.

If you want to share gems across deployments, and you use
Capistrano, symlink release_path/current/vendor/bundle to
release_path/shared/bundle. This will keep deployments
snappy while maintaining the benefits of clean, deploy-time
isolation.

## 1.0.0.rc.1 (July 26, 2010)

  - Fixed a bug with `bundle install` on multiple machines and git

## 1.0.0.beta.10 (July 25, 2010)

  - Last release before 1.0.0.rc.1
  - Added :mri as a valid platform (platforms :mri { gem "ruby-debug" })
  - Fix `bundle install` immediately after modifying the :submodule option
  - Don't write to Gemfile.lock if nothing has changed, fixing situations
    where bundle install was run with a different user than the app
    itself
  - Fix a bug where other platforms were being wiped on `bundle update`
  - Don't ask for root password on `bundle install` if not needed
  - Avoid setting `$GEM_HOME` where not needed
  - First solid pass of `bundle config`
  - Add build options
    - `bundle config build.mysql --with-mysql-config=/path/to/config`

## 1.0.0.beta.9 (July 21, 2010)

  - Fix install failure when switching from a path to git source
  - Fix `bundle exec bundle *` in a bundle with --disable-shared-gems
  - Fix `bundle *` from inside a bundle with --disable-shared-gem
  - Shim Gem.refresh. This is used by Unicorn
  - Fix install failure when a path's dependencies changed

## 1.0.0.beta.8 (July 20, 2010)

  - Fix a Beta 7 bug involving Ruby 1.9

## 1.0.0.beta.7 (July 20, 2010, yanked)

  - Running `bundle install` twice in a row with a git source always crashed

## 1.0.0.beta.6 (July 20, 2010, yanked)

  - Create executables with bundle install --binstubs
  - You can customize the location (default is app/bin) with --binstubs other/location
  - Fix a bug where the Gemfile.lock would be deleted even if the update was exited
  - Fix a bug where cached gems for other platforms were sometimes deleted
  - Clean up output when nothing was deleted from cache (it previously said
    "Removing outdated gems ...")
  - Improve performance of bundle install if the git gem was already checked out,
    and the revision being used already exists locally
  - Fix bundle show bundler in some cases
  - Fix bugs with bundle update
  - Don't ever run git commands at runtime (fixes a number of common passenger issues)
  - Fixes an obscure bug where switching the source of a gem could fail to correctly
    change the source of its dependencies
  - Support multiple version dependencies in the Gemfile
    (gem "rails", ">= 3.0.0.beta1", "<= 3.0.0")
  - Raise an exception for ambiguous uses of multiple declarations of the same gem
    (for instance, with different versions or sources).
  - Fix cases where the same dependency appeared several times in the Gemfile.lock
  - Fix a bug where require errors were being swallowed during Bundler.require

## 1.0.0.beta.1

  - No `bundle lock` command. Locking happens automatically on install or update
  - No .bundle/environment.rb. Require 'bundler/setup' instead.
  - $BUNDLE_HOME defaults to $GEM_HOME instead of ~/.bundle
  - Remove lockfiles generated by 0.9

## 0.9.26

Features:

  - error nicely on incompatible 0.10 lockfiles

## 0.9.25 (May 3, 2010)

Bugfixes:

  - explicitly coerce Pathname objects to Strings for Ruby 1.9
  - fix some newline weirdness in output from install command

## 0.9.24 (April 22, 2010)

Features:

  - fetch submodules for git sources
  - limit the bundled version of bundler to the same as the one installing
  - force relative paths in git gemspecs to avoid raising Gem::NameTooLong
  - serialize GemCache sources correctly, so locking works
  - raise Bundler::GemNotFound instead of calling exit! inside library code
  - Rubygems 1.3.5 compatibility for the adventurous, not supported by me :)

Bugfixes:

  - don't try to regenerate environment.rb if it is read-only
  - prune outdated gems with the platform "ruby"
  - prune cache without errors when there are directories or non-gem files
  - don't re-write environment.rb if running after it has been loaded
  - do not monkeypatch Specification#load_paths twice when inside a bundle

## 0.9.23 (April 20, 2010)

Bugfixes:

  - cache command no longer prunes gems created by an older rubygems version
  - cache command no longer prunes gems that are for other platforms

## 0.9.22 (April 20, 2010)

Features:

  - cache command now prunes stale .gem files from vendor/cache
  - init --gemspec command now generates development dependencies
  - handle Polyglot's changes to Kernel#require with Bundler::ENV_LOADED (#287)
  - remove .gem files generated after installing a gem from a :path (#286)
  - improve install/lock messaging (#284)

Bugfixes:

  - ignore cached gems that are for another platform (#288)
  - install Windows gems that have no architecture set, like rcov (#277)
  - exec command while locked now includes the bundler lib in $LOAD_PATH (#293)
  - fix the `rake install` task
  - add GemspecError so it can be raised without (further) error (#292)
  - create a parent directory before cloning for git 1.5 compatibility (#285)

## 0.9.21 (April 16, 2010)

Bugfixes:

  - don't raise 'omg wtf' when lockfile is outdated

## 0.9.20 (April 15, 2010)

Features:

  - load YAML format gemspecs
  - no backtraces when calling Bundler.setup if gems are missing
  - no backtraces when trying to exec a file without the executable bit

Bugfixes:

  - fix infinite recursion in Bundler.setup after loading a bundled Bundler gem
  - request install instead of lock when env.rb is out of sync with Gemfile.lock

## 0.9.19 (April 12, 2010)

Features:

  - suggest `bundle install --relock` when the Gemfile has changed (#272)
  - source support for Rubygems servers without prerelease gem indexes (#262)

Bugfixes:

  - don't set up all groups every time Bundler.setup is called while locked (#263)
  - fix #full_gem_path for git gems while locked (#268)
  - eval gemspecs at the top level, not inside the Bundler class (#269)


## 0.9.18 (April 8, 2010)

Features:

  - console command that runs irb with bundle (and optional group) already loaded

Bugfixes:

  - Bundler.setup now fully disables system gems, even when unlocked (#266, #246)
    - fixes Yard, which found plugins in Gem.source_index that it could not load
    - makes behaviour of `Bundler.require` consistent between locked and unlocked loads

## 0.9.17 (April 7, 2010)

Features:

  - Bundler.require now calls Bundler.setup automatically
  - Gem::Specification#add_bundler_dependencies added for gemspecs

Bugfixes:

  - Gem paths are not longer duplicated while loading bundler
  - exec no longer duplicates RUBYOPT if it is already set correctly

## 0.9.16 (April 3, 2010)

Features:

  - exit gracefully on INT signal
  - resolver output now indicates whether remote sources were checked
  - print error instead of backtrace when exec cannot find a binary (#241)

Bugfixes:

  - show, check, and open commands work again while locked (oops)
  - show command for git gems
    - outputs branch names other than master
    - gets the correct sha from the checkout
    - doesn't print sha twice if :ref is set
  - report errors from bundler/setup.rb without backtraces (#243)
  - fix Gem::Spec#git_version to not error on unloaded specs
  - improve deprecation, Gemfile, and command error messages (#242)

## 0.9.15 (April 1, 2010)

Features:

  - use the env_file if possible instead of doing a runtime resolve
     - huge speedup when calling Bundler.setup while locked
     - ensures bundle exec is fast while locked
     - regenerates env_file if it was generated by an older version
  - update cached/packed gems when you update gems via bundle install

Bugfixes:

  - prep for Rubygems 1.3.7 changes
  - install command now pulls git branches correctly (#211)
  - raise errors on invalid options in the Gemfile

## 0.9.14 (March 30, 2010)

Features:

  - install command output vastly improved
    - installation message now accurate, with 'using' and 'installing'
    - bundler gems no longer listed as 'system gems'
  - show command output now includes sha and branch name for git gems
  - init command now takes --gemspec option for bootstrapping gem Gemfiles
  - Bundler.with_clean_env for shelling out to ruby scripts
  - show command now aliased as 'list'
  - VISUAL env var respected for GUI editors

Bugfixes:

  - exec command now finds binaries from gems with no gemspec
  - note source of Gemfile resolver errors
  - don't blow up if git urls are changed

## 0.9.13 (March 23, 2010)

Bugfixes:

  - exec command now finds binaries from gems installed via :path
  - gem dependencies are pulled in even if their type is nil
  - paths with spaces have double-quotes to work on Windows
  - set GEM_PATH in environment.rb so generators work with Rails 2

## 0.9.12 (March 17, 2010)

  - refactoring, internal cleanup, more solid specs

Features:

  - check command takes a --without option
  - check command exits 1 if the check fails

Bugfixes:

  - perform a topological sort on resolved gems (#191)
  - gems from git work even when paths or repos have spaces (#196)
  - Specification#loaded_from returns a String, like Gem::Specification (#197)
  - specs eval from inside the gem directory, even when locked
  - virtual gemspecs are now saved in environment.rb for use when loading
  - unify the Installer's local index and the runtime index (#204)

## 0.9.11 (March 9, 2010)

  - added roadmap with future development plans

Features:

  - install command can take the path to the gemfile with --gemfile (#125)
  - unknown command line options are now rejected (#163)
  - exec command hugely sped up while locked (#177)
  - show command prints the install path if you pass it a gem name (#148)
  - open command edits an installed gem with $EDITOR (#148)
  - Gemfile allows assigning an array of groups to a gem (#114)
  - Gemfile allows :tag option on :git sources
  - improve backtraces when a gemspec is invalid
  - improve performance by installing gems from the cache if present

Bugfixes:

  - normalize parameters to Bundler.require (#153)
  - check now checks installed gems rather than cached gems (#162)
  - don't update the gem index when installing after locking (#169)
  - bundle parenthesises arguments for 1.8.6 (#179)
  - gems can now be assigned to multiple groups without problems (#135)
  - fix the warning when building extensions for a gem from git with Rubygems 1.3.6
  - fix a Dependency.to_yaml error due to accidentally including sources and groups
  - don't reinstall packed gems
  - fix gems with git sources that are private repositories

## 0.9.10 (March 1, 2010)

  - depends on Rubygems 1.3.6

Bugfixes:

  - support locking after install --without
  - don't reinstall gems from the cache if they're already in the bundle
  - fixes for Ruby 1.8.7 and 1.9

## 0.9.9 (February 25, 2010)

Bugfixes:

  - don't die if GEM_HOME is an empty string
  - fixes for Ruby 1.8.6 and 1.9

## 0.9.8 (February 23, 2010)

Features:

  - pack command which both caches and locks
  - descriptive error if a cached gem is missing
  - remember the --without option after installing
  - expand paths given in the Gemfile via the :path option
  - add block syntax to the git and group options in the Gemfile
  - support gems with extensions that don't admit they depend on rake
  - generate gems using gem build gemspec so git gems can have native extensions
  - print a useful warning if building a gem fails
  - allow manual configuration via BUNDLE_PATH

Bugfixes:

  - eval gemspecs in the gem directory so relative paths work
  - make default spec for git sources valid
  - don't reinstall gems that are already packed

## 0.9.7 (February 17, 2010)

Bugfixes:

  - don't say that a gem from an excluded group is "installing"
  - improve crippling rubygems in locked scenarios

## 0.9.6 (February 16, 2010)

Features:

  - allow String group names
  - a number of improvements in the documentation and error messages

Bugfixes:

  - set SourceIndex#spec_dirs to solve a problem involving Rails 2.3 in unlocked mode
  - ensure Rubygems is fully loaded in Ruby 1.9 before patching it
  - fix `bundle install` for a locked app without a .bundle directory
  - require gems in the order that the resolver determines
  - make the tests platform agnostic so we can confirm that they're green on JRuby
  - fixes for Ruby 1.9

## 0.9.5 (Feburary 12, 2010)

Features:

  - added support for :path => "relative/path"
  - added support for older versions of git
  - added `bundle install --disable-shared-gems`
  - Bundler.require fails silently if a library does not have a file on the load path with its name
  - Basic support for multiple rubies by namespacing the default bundle path using the version and engine

Bugfixes:

  - if the bundle is locked and .bundle/environment.rb is not present when Bundler.setup is called, generate it
  - same if it's not present with `bundle check`
  - same if it's not present with `bundle install`<|MERGE_RESOLUTION|>--- conflicted
+++ resolved
@@ -1,4 +1,3 @@
-<<<<<<< HEAD
 ## 1.8.0 (unreleased)
 
 Features:
@@ -16,7 +15,7 @@
 
 Documentation:
   - add missing Gemfile global `path` explanation (@agenteo)
-=======
+
 ## 1.7.12 (2015-01-08)
 
 Bugfixes:
@@ -38,7 +37,6 @@
 Features(?):
 
   - Support `platform :mri_22` and related version bits (#3309, @thomasfedb)
->>>>>>> c1ebf706
 
 ## 1.7.9 (2014-12-09)
 
