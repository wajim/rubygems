require 'uri'
require 'rubygems/user_interaction'
require 'rubygems/spec_fetcher'

module Bundler
  class Source
    class Rubygems < Source
      autoload :Remote, "bundler/source/rubygems/remote"

      # Use the API when installing less than X gems
      API_REQUEST_LIMIT = 500
      # Ask for X gems per API request
      API_REQUEST_SIZE = 50

      attr_reader :remotes, :caches

      def initialize(options = {})
        @options = options
        @remotes = []
        @dependency_names = []
        @allow_remote = false
        @allow_cached = false
        @caches = [Bundler.app_cache, *Bundler.rubygems.gem_cache]

        Array(options["remotes"] || []).reverse_each{|r| add_remote(r) }
      end

      def remote!
        @allow_remote = true
      end

      def cached!
        @allow_cached = true
      end

      def hash
        @remotes.hash
      end

      def eql?(o)
        o.is_a?(Rubygems) && o.credless_remotes == credless_remotes
      end

      alias == eql?

      def include?(o)
        o.is_a?(Rubygems) && (o.credless_remotes - credless_remotes).empty?
      end

      def can_lock?(spec)
        spec.source.is_a?(Rubygems)
      end

      def options
        { "remotes" => @remotes.map { |r| r.to_s } }
      end

      def self.from_lock(options)
        new(options)
      end

      def to_lock
        out = "GEM\n"
        remotes.reverse_each do |remote|
          out << "  remote: #{suppress_configured_credentials remote}\n"
        end
        out << "  specs:\n"
      end

      def to_s
        remote_names = self.remotes.map { |r| r.to_s }.join(', ')
        "rubygems repository #{remote_names}"
      end
      alias_method :name, :to_s

      def specs
        @specs ||= begin
          # remote_specs usually generates a way larger Index than the other
          # sources, and large_idx.use small_idx is way faster than
          # small_idx.use large_idx.
          idx = @allow_remote ? remote_specs.dup : Index.new
          idx.use(cached_specs, :override_dupes) if @allow_cached || @allow_remote
          idx.use(installed_specs, :override_dupes)
          idx
        end
      end

      def install(spec, force = false)
        return ["Using #{version_message(spec)}", nil] if installed_specs[spec].any? && !force

        # Download the gem to get the spec, because some specs that are returned
        # by rubygems.org are broken and wrong.
        if spec.remote
          # Check for this spec from other sources
          uris = [spec.remote.anonymized_uri]
          uris += remotes_for_spec(spec).map { |remote| remote.anonymized_uri }
          uris.uniq!
          Installer.ambiguous_gems << [spec.name, *uris] if uris.length > 1

          s = Bundler.rubygems.spec_from_gem(fetch_gem(spec), Bundler.settings["trust-policy"])
          spec.__swap__(s)
        end

        unless Bundler.settings[:no_install]
          path = cached_gem(spec)
          if Bundler.requires_sudo?
            install_path = Bundler.tmp(spec.full_name)
            bin_path     = install_path.join("bin")
          else
            install_path = Bundler.rubygems.gem_dir
            bin_path     = Bundler.system_bindir
          end

          installed_spec = nil
          Bundler.rubygems.preserve_paths do
            installed_spec = Bundler::GemInstaller.new(path,
              :install_dir         => install_path.to_s,
              :bin_dir             => bin_path.to_s,
              :ignore_dependencies => true,
              :wrappers            => true,
              :env_shebang         => true
            ).install
          end

          # SUDO HAX
          if Bundler.requires_sudo?
            Bundler.rubygems.repository_subdirectories.each do |name|
              src = File.join(install_path, name, "*")
              dst = File.join(Bundler.rubygems.gem_dir, name)
              if name == "extensions" && Dir.glob(src).any?
                src = File.join(src, "*/*")
                ext_src = Dir.glob(src).first
                ext_src.gsub!(src[0..-6], '')
                dst = File.dirname(File.join(dst, ext_src))
              end
              Bundler.mkdir_p dst
              Bundler.sudo "cp -R #{src} #{dst}" if Dir[src].any?
            end

            spec.executables.each do |exe|
              Bundler.mkdir_p Bundler.system_bindir
              Bundler.sudo "cp -R #{install_path}/bin/#{exe} #{Bundler.system_bindir}/"
            end
          end
          installed_spec.loaded_from = loaded_from(spec)
        end
        spec.loaded_from = loaded_from(spec)
        ["Installing #{version_message(spec)}", spec.post_install_message]
      ensure
        if install_path && Bundler.requires_sudo?
          FileUtils.remove_entry_secure(install_path)
        end
      end

      def cache(spec, custom_path = nil)
        if builtin_gem?(spec)
          cached_path = cached_built_in_gem(spec)
        else
          cached_path = cached_gem(spec)
        end
        raise GemNotFound, "Missing gem file '#{spec.full_name}.gem'." unless cached_path
        return if File.dirname(cached_path) == Bundler.app_cache.to_s
        Bundler.ui.info "  * #{File.basename(cached_path)}"
        FileUtils.cp(cached_path, Bundler.app_cache(custom_path))
      rescue Errno::EACCES => e
        Bundler.ui.debug(e)
        raise InstallError, e.message
      end

      def cached_built_in_gem(spec)
        cached_path = cached_path(spec)
        if cached_path.nil?
          remote_spec = remote_specs.search(spec).first
          cached_path = fetch_gem(remote_spec)
        end
        cached_path
      end

      def add_remote(source)
        uri = normalize_uri(source)
        @remotes.unshift(uri) unless @remotes.include?(uri)
      end

      def replace_remotes(other_remotes)
        return false if other_remotes == @remotes

        @remotes = []
        other_remotes.reverse_each do |r|
          add_remote r.to_s
        end
      end

      def unmet_deps
        if @allow_remote && api_fetchers.any?
          remote_specs.unmet_dependency_names
        else
          []
        end
      end

      def fetchers
        @fetchers ||= remotes.map do |uri|
          remote = Source::Rubygems::Remote.new(uri)
          Bundler::Fetcher.new(remote)
        end
      end

    protected

      def credless_remotes
        remotes.map(&method(:suppress_configured_credentials))
      end

<<<<<<< HEAD
      def remotes_for_spec(spec)
=======
    private

      def source_uris_for_spec(spec)
>>>>>>> 5758023e
        specs.search_all(spec.name).inject([]) do |uris, s|
          uris << s.remote if s.remote
          uris
        end
      end

      def loaded_from(spec)
        "#{Bundler.rubygems.gem_dir}/specifications/#{spec.full_name}.gemspec"
      end

      def cached_gem(spec)
        cached_gem = cached_path(spec)
        unless cached_gem
          raise Bundler::GemNotFound, "Could not find #{spec.file_name} for installation"
        end
        cached_gem
      end

      def cached_path(spec)
        possibilities = @caches.map { |p| "#{p}/#{spec.file_name}" }
        possibilities.find { |p| File.exist?(p) }
      end

      def normalize_uri(uri)
        uri = uri.to_s
        uri = "#{uri}/" unless uri =~ %r'/$'
        uri = URI(uri)
        raise ArgumentError, "The source must be an absolute URI" unless uri.absolute?
        uri
      end

      def suppress_configured_credentials(remote)
        remote_nouser = remote.dup.tap { |uri| uri.user = uri.password = nil }.to_s
        if remote.userinfo && remote.userinfo == Bundler.settings[remote_nouser]
          remote_nouser
        else
          remote
        end
      end

      def installed_specs
        @installed_specs ||= begin
          idx = Index.new
          have_bundler = false
          Bundler.rubygems.all_specs.reverse.each do |spec|
            next if spec.name == 'bundler' && spec.version.to_s != VERSION
            have_bundler = true if spec.name == 'bundler'
            spec.source = self
            idx << spec
          end

          # Always have bundler locally
          unless have_bundler
           # We're running bundler directly from the source
           # so, let's create a fake gemspec for it (it's a path)
           # gemspec
           bundler = Gem::Specification.new do |s|
             s.name     = 'bundler'
             s.version  = VERSION
             s.platform = Gem::Platform::RUBY
             s.source   = self
             s.authors  = ["bundler team"]
             s.loaded_from = File.expand_path("..", __FILE__)
           end
           idx << bundler
          end
          idx
        end
      end

      def cached_specs
        @cached_specs ||= begin
          idx = installed_specs.dup

          path = Bundler.app_cache
          Dir["#{path}/*.gem"].each do |gemfile|
            next if gemfile =~ /^bundler\-[\d\.]+?\.gem/
            s ||= Bundler.rubygems.spec_from_gem(gemfile)
            s.source = self
            idx << s
          end
        end

        idx
      end

      def api_fetchers
        fetchers.select(&:use_api)
      end

      def remote_specs
        @remote_specs ||= Index.build do |idx|
          index_fetchers = fetchers - api_fetchers

          # gather lists from non-api sites
          index_fetchers.each do |f|
            Bundler.ui.info "Fetching source index from #{f.uri}"
            idx.use f.specs(nil, self)
          end

          # because ensuring we have all the gems we need involves downloading
          # the gemspecs of those gems, if the non-api sites contain more than
          # about 100 gems, we just treat all sites as non-api for speed.
          allow_api = idx.size < API_REQUEST_LIMIT && dependency_names.size < API_REQUEST_LIMIT
          Bundler.ui.debug "Need to query more than #{API_REQUEST_LIMIT} gems." \
            " Downloading full index instead..." unless allow_api

          if allow_api
            api_fetchers.each do |f|
              Bundler.ui.info "Fetching gem metadata from #{f.uri}", Bundler.ui.debug?
              idx.use f.specs(dependency_names, self)
              Bundler.ui.info "" if !Bundler.ui.debug? # new line now that the dots are over
            end

            # Suppose the gem Foo depends on the gem Bar.  Foo exists in Source A.  Bar has some versions that exist in both
            # sources A and B.  At this point, the API request will have found all the versions of Bar in source A,
            # but will not have found any versions of Bar from source B, which is a problem if the requested version
            # of Foo specifically depends on a version of Bar that is only found in source B. This ensures that for
            # each spec we found, we add all possible versions from all sources to the index.
            begin
              idxcount = idx.size
              api_fetchers.each do |f|
                Bundler.ui.info "Fetching version metadata from #{f.uri}", Bundler.ui.debug?
                idx.use f.specs(idx.dependency_names, self), true
                Bundler.ui.info "" if !Bundler.ui.debug? # new line now that the dots are over
              end
            end until idxcount == idx.size

            if api_fetchers.any?
              # it's possible that gems from one source depend on gems from some
              # other source, so now we download gemspecs and iterate over those
              # dependencies, looking for gems we don't have info on yet.
              unmet = idx.unmet_dependency_names

              # if there are any cross-site gems we missed, get them now
              api_fetchers.each do |f|
                Bundler.ui.info "Fetching dependency metadata from #{f.uri}", Bundler.ui.debug?
                idx.use f.specs(unmet, self)
                Bundler.ui.info "" if !Bundler.ui.debug? # new line now that the dots are over
              end if unmet.any?
            else
              allow_api = false
            end
          end

          unless allow_api
            api_fetchers.each do |f|
              Bundler.ui.info "Fetching source index from #{f.uri}"
              idx.use f.specs(nil, self)
            end
          end
        end
      end

      def fetch_gem(spec)
        return false unless spec.remote
        uri = spec.remote.uri
        spec.fetch_platform

        download_path = Bundler.requires_sudo? ? Bundler.tmp(spec.full_name) : Bundler.rubygems.gem_dir
        gem_path = "#{Bundler.rubygems.gem_dir}/cache/#{spec.full_name}.gem"

        FileUtils.mkdir_p("#{download_path}/cache")
        Bundler.rubygems.download_gem(spec, uri, download_path)

        if Bundler.requires_sudo?
          Bundler.mkdir_p "#{Bundler.rubygems.gem_dir}/cache"
          Bundler.sudo "mv #{Bundler.tmp(spec.full_name)}/cache/#{spec.full_name}.gem #{gem_path}"
        end

        gem_path
      end

      def builtin_gem?(spec)
        # Ruby 2.1, where all included gems have this summary
        return true if spec.summary =~ /is bundled with Ruby/

        # Ruby 2.0, where gemspecs are stored in specifications/default/
        spec.loaded_from && spec.loaded_from.include?("specifications/default/")
      end

    end
  end
end<|MERGE_RESOLUTION|>--- conflicted
+++ resolved
@@ -211,13 +211,7 @@
         remotes.map(&method(:suppress_configured_credentials))
       end
 
-<<<<<<< HEAD
       def remotes_for_spec(spec)
-=======
-    private
-
-      def source_uris_for_spec(spec)
->>>>>>> 5758023e
         specs.search_all(spec.name).inject([]) do |uris, s|
           uris << s.remote if s.remote
           uris
