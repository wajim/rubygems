--- conflicted
+++ resolved
@@ -129,16 +129,12 @@
 
     describe 'release' do
       it "shouldn't push if there are unstaged files" do
-        proc { @helper.release_gem }.should raise_error(/files that need to be committed/)
+        expect { @helper.release_gem }.to raise_error(/files that need to be committed/)
       end
 
       it "shouldn't push if there are uncommitted files" do
-<<<<<<< HEAD
+        %x{cd test; git add .}
         expect { @helper.release_gem }.to raise_error(/files that need to be committed/)
-=======
-        %x{cd test; git add .}
-        proc { @helper.release_gem }.should raise_error(/files that need to be committed/)
->>>>>>> f99c342b
       end
 
       it 'raises an appropriate error if there is no git remote' do
