--- conflicted
+++ resolved
@@ -354,14 +354,11 @@
         Bundler::Source::Git.new('uri' => 'git://first-git.org/path.git'),
         Bundler::Source::Git.new('uri' => 'git://second-git.org/path.git'),
         Bundler::Source::Git.new('uri' => 'git://third-git.org/path.git'),
-<<<<<<< HEAD
-        Bundler::Source::SVN.new('uri' => 'svn://first-svn.org/path'),
-        Bundler::Source::SVN.new('uri' => 'svn://second-svn.org/path'),
-=======
         Bundler::Source::Path.new('path' => '/first/path/to/gem'),
         Bundler::Source::Path.new('path' => '/second/path/to/gem'),
         Bundler::Source::Path.new('path' => '/third/path/to/gem'),
->>>>>>> cda14ce6
+        Bundler::Source::SVN.new('uri' => 'svn://first-svn.org/path'),
+        Bundler::Source::SVN.new('uri' => 'svn://second-svn.org/path'),
         Bundler::Source::Rubygems.new('remotes' => [
           'https://first-rubygems.org',
           'https://second-rubygems.org',
